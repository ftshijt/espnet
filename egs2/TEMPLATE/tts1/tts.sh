--- conflicted
+++ resolved
@@ -338,11 +338,7 @@
             if [ -e data/"${dset}"/segments ]; then
                 _opts+="--segments data/${dset}/segments "
             fi
-<<<<<<< HEAD
-       
-=======
-
->>>>>>> bf84668a
+
             # shellcheck disable=SC2086
             scripts/audio/format_wav_scp.sh --nj "${nj}" --cmd "${train_cmd}" \
                 --audio-format "${audio_format}" --fs "${fs}" ${_opts} \
