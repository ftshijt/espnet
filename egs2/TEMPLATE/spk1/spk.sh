#!/usr/bin/env bash

# Set bash to 'debug' mode, it will exit on :
# -e 'error', -u 'undefined variable', -o ... 'error in pipeline', -x 'print commands',
set -e
set -u
set -o pipefail

log() {
    local fname=${BASH_SOURCE[1]##*/}
        echo -e "$(date '+%Y-%m-%dT%H:%M:%S') (${fname}:${BASH_LINENO[0]}:${FUNCNAME[1]}) $*"
}

min() {
    local a b
    a=$1
    for b in "$@"; do
        if [ "${b}" -le "${a}" ]; then
            a="${b}"
        fi
    done
    echo "${a}"
}

SECONDS=0

# General configuration
stage=1               # Processes starts from the specified stage.
stop_stage=10000      # Processes is stopped at the specified stage.
skip_stages=          # Spicify the stage to be skipped
skip_data_prep=false  # Skip data preparation stages.
skip_train=false      # Skip training stages.
skip_eval=false       # Skip decoding and evaluation stages.
eval_valid_set=false  # Run decoding for the validation set
ngpu=1                # The number of gpus ("0" uses cpu, otherwise use gpu).
num_nodes=1           # The number of nodes.
nj=32                 # The number of parallel jobs.
gpu_inference=false   # Whether to perform gpu decoding.
dumpdir=dump          # Directory to dump features.
expdir=exp            # Directory to save experiments.
python=python3        # Specify python to execute espnet commands.
fold_length=120000     # fold_length for speech data during enhancement training

# Data preparation related
local_data_opts= # The options given to local/data.sh

# Feature extraction related
feats_type=raw_copy   # Feature type (raw, raw_copy, fbank_pitch, or extracted).
audio_format=wav    # Audio format: wav, flac, wav.ark, flac.ark  (only in feats_type=raw).
multi_columns_input_wav_scp=false  # Enable multi columns mode for input wav.scp for format_wav_scp.py
multi_columns_output_wav_scp=false # Enable multi columns mode for output wav.scp for format_wav_scp.py
fs=16k               # Sampling rate.
min_wav_duration=1.0  # Minimum duration in second.
max_wav_duration=60.  # Maximum duration in second.

# Speaker model related
spk_exp=              # Specify the directory path for spk experiment.
spk_tag=              # Suffix to the result dir for spk model training.
spk_config=           # Config for the spk model training.
spk_args=             # Arguments for spk model training.

# [Task dependent] Set the datadir name created by local/data.sh
train_set=       # Name of training set.
valid_set=       # Name of validation set used for monitoring/tuning network training.
test_sets=       # Names of test sets. Multiple items (e.g., both dev and eval sets) can be specified.

help_message=$(cat <<EOF
Usage: $0 --train-set "<train_set_name>" --valid-set "<valid_set_name>" --test_sets "<test_set_names>"

Options:
    # General configuration
    stage=1               # Processes starts from the specified stage.
    stop_stage=10000      # Processes is stopped at the specified stage.
    skip_stages=          # Spicify the stage to be skipped
    skip_data_prep=false  # Skip data preparation stages.
    skip_train=false      # Skip training stages.
    skip_eval=false       # Skip decoding and evaluation stages.
    eval_valid_set=false  # Run decoding for the validation set
    ngpu=1                # The number of gpus ("0" uses cpu, otherwise use gpu).
    num_nodes=1           # The number of nodes.
    nj=32                 # The number of parallel jobs.
    gpu_inference=false   # Whether to perform gpu decoding.
    dumpdir=dump          # Directory to dump features.
    expdir=exp            # Directory to save experiments.
    python=python3        # Specify python to execute espnet commands.
    fold_length=80000     # fold_length for speech data during enhancement training

    # Feature extraction related
    feats_type=raw       # Feature type (raw, raw_copy, fbank_pitch, or extracted).
    audio_format=wav    # Audio format: wav, flac, wav.ark, flac.ark  (only in feats_type=raw).
    multi_columns_input_wav_scp=false  # Enable multi columns mode for input wav.scp for format_wav_scp.py
    multi_columns_output_wav_scp=false # Enable multi columns mode for output wav.scp for format_wav_scp.py
    fs=16k               # Sampling rate.
    min_wav_duration=1.0  # Minimum duration in second.
    max_wav_duration=60.  # Maximum duration in second.

    # Speaker model related
    spk_exp=              # Specify the directory path for spk experiment.
    spk_tag=              # Suffix to the result dir for spk model training.
    spk_config=           # Config for the spk model training.
    spk_args=             # Arguments for spk model training.

    # [Task dependent] Set the datadir name created by local/data.sh
    train_set=       # Name of training set.
    valid_set=       # Name of validation set used for monitoring/tuning network training.
    test_sets=       # Names of test sets. Multiple items (e.g., both dev and eval sets) can be specified.

EOF
)

log "$0 $*"
run_args=$(scripts/utils/print_args.sh $0 "$@")
. utils/parse_options.sh

if [ $# -ne 0  ]; then
    log "${help_message}"
    log "Error: No positional arguments are required."
        exit 2
fi

. ./path.sh
. ./cmd.sh

# Check feature type
if [ "${feats_type}" = raw  ]; then
    data_feats=${dumpdir}/raw
elif [ "${feats_type}" = raw_copy  ]; then
    # raw_copy is as same as raw except for skipping the format_wav stage
    data_feats=${dumpdir}/raw_copy
elif [ "${feats_type}" = fbank  ]; then
    data_feats=${dumpdir}/fbank
elif [ "${feats_type}" == extracted  ]; then
    data_feats=${dumpdir}/extracted
else
    log "${help_message}"
    log "Error: not supported: --feats_type ${feats_type}"
    exit 2
fi

# Set tag for naming of model directory
if [ -z "${spk_tag}" ]; then
    if [ -n "${spk_config}" ]; then
        spk_tag="$(basename "${spk_config}" .yaml)_${feats_type}"
    else
        spk_tag="train_${feats_type}"
    fi
fi

# Set directory used for training commands
spk_stats_dir="${expdir}/spk_stats_${fs}"
if [ -z "${spk_exp}"  ]; then
    spk_exp="${expdir}/spk_${spk_tag}"
fi

# Determine which stages to skip
if "${skip_data_prep}"; then
    skip_stages+="1 2"
fi

skip_stages=$(echo "${skip_stages}" | tr ' ' '\n' | sort -nu | tr '\n' ' ')
log "Skipped stages: ${skip_stages}"

# TODO (Jee-weon): add speed perturb
#if [ -n "${speed_perturb_factors}"  ]; then
#    spk_stats_dir="${spk_stats_dir}_sp"
#    spk_exp="${spk_exp}_sp"
#fi


if [ ${stage} -le 1  ] && [ ${stop_stage} -ge 1  ] && ! [[ " ${skip_stages} " =~ [[:space:]]1[[:space:]]  ]]; then
    log "Stage 1: Data preparation for train and evaluation."
    # [Task dependent] Need to create data.sh for new corpus
    local/data.sh ${local_data_opts}
    log "Stage 1 FIN."
fi

if [ ${stage} -le 2 ] && [ ${stop_stage} -ge 2 ]; then
    log "Stage 2: Format wav.scp: data/ -> ${data_feats}"

    if "${skip_train}"; then
        if "${eval_valid_set}"; then
            _dsets="${valid_set} ${test_sets}"
        else
            _dsets="${test_sets}"
        fi
    else
        _dsets="${valid_set} ${test_sets}"
    fi

    if [ "${feats_type}" = raw ]; then
        if [ "${skip_train}" = false ]; then
            utils/copy_data_dir.sh --validate_opts --non-print data/"${train_set}" "${data_feats}/${train_set}"

<<<<<<< HEAD
            # category2utt will be used bydata sampler
            cp data/"${train_set}/spk2utt" "${data_feats}/${train_set}/category2utt"
=======
            # copy extra files that are not covered by copy_data_dir.sh
            # category2utt will be used bydata sampler
            cp data/"${train_set}/spk2utt" "${data_feats}/${train_set}/category2utt"
            for x in music noise speech; do
                cp data/musan_${x}.scp ${data_feats}/musan_${x}.scp
            done
            cp data/rirs.scp ${data_feats}/rirs.scp
>>>>>>> 0c25a519

            # shellcheck disable=SC2086
            scripts/audio/format_wav_scp.sh --nj "${nj}" --cmd "${train_cmd}" \
                --audio-format "${audio_format}" --fs "${fs}" \
                --multi-columns-input "${multi_columns_input_wav_scp}" \
                --multi-columns-output "${multi_columns_output_wav_scp}" \
                "data/${train_set}/wav.scp" "${data_feats}/${train_set}"

            echo "${feats_type}" > "${data_feats}/${train_set}/feats_type"
            if "${multi_columns_output_wav_scp}"; then
                echo "multi_${audio_format}" > "${data_feats}/${train_set}/audio_format"
            else
                echo "${audio_format}" > "${data_feats}/${train_set}/audio_format"
            fi
        fi

        # Calculate EER for valid/test since speaker verification is an open set problem
        # Train can be either multi-column data or not, but valid/test always require multi-column trial
        for dset in ${_dsets}; do
            utils/copy_data_dir.sh --validate_opts --non-print data/"${dset}" "${data_feats}/${dset}"

            # copy extra files that are not covered by copy_data_dir.sh
            # category2utt will be used bydata sampler
            cp data/"${train_set}/spk2utt" "${data_feats}/${train_set}/category2utt"
            cp data/${dset}/trial_label "${data_feats}/${dset}"

            # shellcheck disable=SC2086
            scripts/audio/format_wav_scp.sh --nj "${nj}" --cmd "${train_cmd}" \
                --audio-format "${audio_format}" --fs "${fs}" \
                --multi-columns-input "${multi_columns_input_wav_scp}" \
                --multi-columns-output "${multi_columns_output_wav_scp}" \
                --out_filename trial.scp \
                "data/${dset}/trial.scp" "${data_feats}/${dset}"
            # shellcheck disable=SC2086
            scripts/audio/format_wav_scp.sh --nj "${nj}" --cmd "${train_cmd}" \
                --audio-format "${audio_format}" --fs "${fs}" \
                --multi-columns-input "${multi_columns_input_wav_scp}" \
                --multi-columns-output "${multi_columns_output_wav_scp}" \
                --out_filename trial2.scp \
                "data/${dset}/trial2.scp" "${data_feats}/${dset}"

            echo "${feats_type}" > "${data_feats}/${dset}/feats_type"
            echo "multi_${audio_format}" > "${data_feats}/${dset}/audio_format"

        done
    elif [ "${feats_type}" = raw_copy ]; then
        if [ "${skip_train}" = false ]; then
            utils/copy_data_dir.sh --validate_opts --non-print data/"${train_set}" "${data_feats}/${train_set}"
            # category2utt will be used bydata sampler
            cp data/"${train_set}/spk2utt" "${data_feats}/${train_set}/category2utt"
            for x in music noise speech; do
                cp data/musan_${x}.scp ${data_feats}/musan_${x}.scp
            done
            cp data/rirs.scp ${data_feats}/rirs.scp

            echo "${feats_type}" > "${data_feats}/${train_set}/feats_type"
            if "${multi_columns_output_wav_scp}"; then
                echo "multi_${audio_format}" > "${data_feats}/${train_set}/audio_format"
            else
                echo "${audio_format}" > "${data_feats}/${train_set}/audio_format"
            fi
        fi

        # Calculate EER for valid/test since speaker verification is an open set problem
        # Train can be either multi-column data or not, but valid/test always require multi-column trial
        for dset in ${_dsets}; do
            utils/copy_data_dir.sh --validate_opts --non-print data/"${dset}" "${data_feats}/${dset}"
            cp data/${dset}/trial_label "${data_feats}/${dset}"
            cp data/${dset}/trial.scp "${data_feats}/${dset}"
            cp data/${dset}/trial2.scp "${data_feats}/${dset}"

            echo "${feats_type}" > "${data_feats}/${dset}/feats_type"
            echo "multi_${audio_format}" > "${data_feats}/${dset}/audio_format"

        done
    else
        log "${feats_type} is not supported yet."
        exit 1
    fi
fi

if [ ${stage} -le 3 ] && [ ${stop_stage} -ge 3 ]; then
    echo "Stage 3: Collect stats"
    _spk_train_dir="${data_feats}/${train_set}"
    _spk_valid_dir="${data_feats}/${valid_set}"

    if [ -n "${spk_config}"  ]; then
        # To generate the config file: e.g.
        #   % python3 -m espnet2.bin.spk_train --print_config --optim adam
        _opts+="--config ${spk_config} "
    fi

    if [[ "${audio_format}" == *ark* ]]; then
        _type=kaldi_ark
    else
        # sound supports "wav", "flac", etc.
        _type=sound
    fi

    # 1. Split key file
    _logdir="${spk_stats_dir}/logdir"
    mkdir -p "${_logdir}"

    _nj=$(min "${nj}" "$(<${_spk_train_dir}/wav.scp wc -l)" "$(<${_spk_valid_dir}/trial.scp wc -l)")

    key_file="${_spk_train_dir}/wav.scp"
    split_scps=""
    for n in $(seq "${_nj}"); do
        split_scps+=" ${_logdir}/train.${n}.scp"
    done
    utils/split_scp.pl "${key_file}" ${split_scps}

    key_file="${_spk_valid_dir}/trial.scp"
    split_scps=""
    for n in $(seq "${_nj}"); do
        split_scps+=" ${_logdir}/valid.${n}.scp"
    done
    utils/split_scp.pl "${key_file}" ${split_scps}

    # 2. Generate run.sh
    log "Generate '${spk_stats_dir}/run.sh'. You can resume the process from stage 3 using this script"
    mkdir -p "${spk_stats_dir}"; echo "${run_args} -- stage3 \"\$@\"; exit \$?" > "${spk_stats_dir}/run.sh"; chmod +x "${spk_stats_dir}/run.sh"

    # 3. Submit jobs
    log "Speaker collect-stats started... log: '${_logdir}/stats.*.log'"

    # shellcheck disable=SC2046,SC2086
    ${train_cmd} JOB=1:"${_nj}" "${_logdir}"/stats.JOB.log \
        ${python} -m espnet2.bin.spk_train \
            --collect_stats true \
            --use_preprocessor false \
            --train_data_path_and_name_and_type ${_spk_train_dir}/wav.scp,speech,${_type} \
            --valid_data_path_and_name_and_type ${_spk_valid_dir}/trial.scp,speech,${_type} \
            --train_shape_file "${_logdir}/train.JOB.scp" \
            --valid_shape_file "${_logdir}/valid.JOB.scp" \
            --spk2utt ${_spk_train_dir}/spk2utt \
            --spk_num $(wc -l ${_spk_train_dir}/spk2utt | cut -f1 -d" ") \
            --output_dir "${_logdir}/stats.JOB" \
            ${_opts} ${spk_args} || { cat $(grep -l -i error "${_logdir}"/stats.*.log) ; exit 1;  }

    # 4. Aggregate shape files
    _opts=
    for i in $(seq "${_nj}"); do
        _opts+="--input_dir ${_logdir}/stats.${i} "
    done
    # shellcheck disable=SC2086
    ${python} -m espnet2.bin.aggregate_stats_dirs ${_opts} --skip_sum_stats --output_dir "${spk_stats_dir}"

    cp ${spk_stats_dir}/valid/speech_shape ${spk_stats_dir}/valid/speech_shape2
fi

if [ ${stage} -le 4 ] && [ ${stop_stage} -ge 4 ]; then
    echo "Stage 4: Train."

    _spk_train_dir="${data_feats}/${train_set}"
    _spk_valid_dir="${data_feats}/${valid_set}"
    _opts=
    if [ -n "${spk_config}"  ]; then
        # To generate the config file: e.g.
        #   % python3 -m espnet2.bin.spk_train --print_config --optim adam
        _opts+="--config ${spk_config} "
    fi

    log "Spk training started... log: '${spk_exp}/train.log'"
    if echo "${cuda_cmd}" | grep -e queue.pl -e queue-freegpu.pl &> /dev/null; then
        # SGE can't include "/" in a job name
        jobname="$(basename ${spk_exp})"
    else
        jobname="${spk_exp}/train.log"
    fi

    ${python} -m espnet2.bin.launch \
        --cmd "${cuda_cmd} --name ${jobname}" \
        --log ${spk_exp}/train.log \
        --ngpu ${ngpu} \
        --num_nodes ${num_nodes} \
        --init_file_prefix ${spk_exp}/.dist_init_ \
        --multiprocessing_distributed true -- \
        ${python} -m espnet2.bin.spk_train \
            --use_preprocessor true \
            --resume true \
            --output_dir ${spk_exp} \
            --train_data_path_and_name_and_type ${_spk_train_dir}/wav.scp,speech,sound \
            --train_data_path_and_name_and_type ${_spk_train_dir}/utt2spk,spk_labels,text \
            --train_shape_file ${spk_stats_dir}/train/speech_shape \
            --valid_data_path_and_name_and_type ${_spk_valid_dir}/trial.scp,speech,sound \
            --valid_data_path_and_name_and_type ${_spk_valid_dir}/trial2.scp,speech2,sound \
            --valid_data_path_and_name_and_type ${_spk_valid_dir}/trial_label,spk_labels,text \
            --spk2utt ${_spk_train_dir}/spk2utt \
            --spk_num $(wc -l ${_spk_train_dir}/spk2utt | cut -f1 -d" ") \
            --fold_length ${fold_length} \
            --valid_shape_file ${spk_stats_dir}/valid/speech_shape \
            --output_dir "${spk_exp}" \
            ${_opts} ${spk_args}
fi<|MERGE_RESOLUTION|>--- conflicted
+++ resolved
@@ -191,10 +191,6 @@
         if [ "${skip_train}" = false ]; then
             utils/copy_data_dir.sh --validate_opts --non-print data/"${train_set}" "${data_feats}/${train_set}"
 
-<<<<<<< HEAD
-            # category2utt will be used bydata sampler
-            cp data/"${train_set}/spk2utt" "${data_feats}/${train_set}/category2utt"
-=======
             # copy extra files that are not covered by copy_data_dir.sh
             # category2utt will be used bydata sampler
             cp data/"${train_set}/spk2utt" "${data_feats}/${train_set}/category2utt"
@@ -202,7 +198,6 @@
                 cp data/musan_${x}.scp ${data_feats}/musan_${x}.scp
             done
             cp data/rirs.scp ${data_feats}/rirs.scp
->>>>>>> 0c25a519
 
             # shellcheck disable=SC2086
             scripts/audio/format_wav_scp.sh --nj "${nj}" --cmd "${train_cmd}" \
