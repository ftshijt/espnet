--- conflicted
+++ resolved
@@ -66,14 +66,9 @@
                             # If true, feature extraction and kmeans clustering on the fly
 gpu_kmeans=true             # Whether to use gpu for kmeans.
 codec_choice=ESPnet
-<<<<<<< HEAD
 codec_hf_model_tag=null         # model_tag of Espnet huggingface codec models
 codec_checkpoint_path=null      # path to codec checkpoint file
 codec_config_path=null          # path to codec config file
-=======
-codec_checkpoint_path=      # path to codec checkpoint file
-codec_config_path=          # path to codec config file
->>>>>>> b1046403
 
 # Tokenization related
 tokenization_choice=ssl # ssl or codec
@@ -350,26 +345,18 @@
     exit 2
 fi
 
-<<<<<<< HEAD
 if [ "${tokenization_choice}" == "codec" ]; then
     if [ ! "${src_token_type}" == "null" ]; then
-=======
-if [ ${tokenization_choice} == "codec" ]; then
-    if [ ! ${src_token_type} == "null" ]; then
->>>>>>> b1046403
         echo "src_token_type should only be null if tokenization_choice is codec" && exit 1;
     fi
 fi
 
-<<<<<<< HEAD
 if [ "${src_token_type}" == "null" ]; then
     if [ ! "${tokenization_choice}" == "codec" ]; then
         echo "tokenization_choice should only be codec if src_token_type is null" && exit 1;
     fi
 fi
 
-=======
->>>>>>> b1046403
 ref_text_files_str="text "
 # shellcheck disable=SC2206
 ref_text_files=(${ref_text_files_str// / })
@@ -808,10 +795,7 @@
     fi
 
     if [ "${tokenization_choice}" == "ssl" ]; then
-<<<<<<< HEAD
         log "Stage 5a: Perform Kmeans using ${kmeans_feature_type} features"
-=======
->>>>>>> b1046403
         scripts/feats/perform_kmeans.sh \
             --stage 1 --stop-stage 4 \
             --train_set "${train_set}" \
@@ -846,11 +830,7 @@
 
         _suf=
         if [ -n "${layer}" ]; then
-<<<<<<< HEAD
-            _suf="layer${layer}/"
-=======
             _suf="layer${layer}"
->>>>>>> b1046403
         fi
 
         if [ "${src_case}" = ts ]; then
@@ -865,13 +845,8 @@
                         }
                         print($1,out);
                     }' "${km_dir}/../"distinct_cjk_token_lists \
-<<<<<<< HEAD
-                    "${data_extract}/${kmeans_feature_type}/${_suf}${dset}/pseudo_labels_km${nclusters}.txt" \
-                    > "${data_extract}/${kmeans_feature_type}/${_suf}${dset}"/text.${src_case}.${src_lang}
-=======
                     "${data_extract}/${kmeans_feature_type}/${_suf}/${dset}/pseudo_labels_km${nclusters}.txt" \
                     > "${data_extract}/${kmeans_feature_type}/${_suf}/${dset}"/text.${src_case}.${src_lang}
->>>>>>> b1046403
             done
         elif [ "${src_case}" = rm ]; then
             echo "remove repetitions in the discrete token sequence"
@@ -885,40 +860,24 @@
                         }
                         print($1,out);
                     }' "${km_dir}/../"distinct_cjk_token_lists \
-<<<<<<< HEAD
-                    "${data_extract}/${kmeans_feature_type}/${_suf}${dset}/pseudo_labels_km${nclusters}.txt" \
-                    > "${data_extract}/${kmeans_feature_type}/${_suf}${dset}/text.${src_case}.${src_lang}"
-=======
                     "${data_extract}/${kmeans_feature_type}/${_suf}/${dset}/pseudo_labels_km${nclusters}.txt" \
                     > "${data_extract}/${kmeans_feature_type}/${_suf}/${dset}/text.${src_case}.${src_lang}"
->>>>>>> b1046403
             done
         else
             echo "Unrecognized src_case ${src_case}" && exit 1;
         fi
 
         for dset in "${train_set}" ${train_sp_sets} "${_dev_set}" ${test_sets}; do
-<<<<<<< HEAD
-            cp ${data_extract}/${kmeans_feature_type}/${_suf}${dset}/text \
-                ${data_extract}/${kmeans_feature_type}/${_suf}${dset}/text.${tgt_case}.${tgt_lang}
-=======
             cp ${data_extract}/${kmeans_feature_type}/${_suf}/${dset}/text \
                 ${data_extract}/${kmeans_feature_type}/${_suf}/${dset}/text.${tgt_case}.${tgt_lang}
->>>>>>> b1046403
         done
 
         if ${eval_valid_set}; then
             utils/copy_data_dir.sh --validate_opts --non-print ${data_audio}/org/${valid_set} \
                 ${data_extract}/${kmeans_feature_type}/${_suf}/${valid_set}
-<<<<<<< HEAD
-            cp ${data_extract}/${kmeans_feature_type}/${_suf}org/${valid_set}/text.${src_case}.${src_lang} \
-                ${data_extract}/${kmeans_feature_type}/${_suf}/${valid_set}
-            cp ${data_extract}/${kmeans_feature_type}/${_suf}org/${valid_set}/text.${tgt_case}.${tgt_lang} \
-=======
             cp ${data_extract}/${kmeans_feature_type}/${_suf}/org/${valid_set}/text.${src_case}.${src_lang} \
                 ${data_extract}/${kmeans_feature_type}/${_suf}/${valid_set}
             cp ${data_extract}/${kmeans_feature_type}/${_suf}/org/${valid_set}/text.${tgt_case}.${tgt_lang} \
->>>>>>> b1046403
                 ${data_extract}/${kmeans_feature_type}/${_suf}/${valid_set}
 
             utils/fix_data_dir.sh --utt_extra_files "text.${src_case}.${src_lang} text.${tgt_case}.${tgt_lang}" \
@@ -926,35 +885,21 @@
         fi
 
         if [ -n "${speed_perturb_factors}" ]; then
-<<<<<<< HEAD
-            _dirs="${data_extract}/${kmeans_feature_type}/${_suf}${dset}/${train_set} "
-            for factor in ${speed_perturb_factors}; do
-                if python3 -c "assert ${factor} != 1.0" 2>/dev/null; then
-                    _dirs+="${data_extract}/${kmeans_feature_type}/${_suf}${dset}/${train_set}_sp${factor} "
-=======
             _dirs="${data_extract}/${kmeans_feature_type}/${_suf}/${train_set} "
             for factor in ${speed_perturb_factors}; do
                 if python3 -c "assert ${factor} != 1.0" 2>/dev/null; then
                     _dirs+="${data_extract}/${kmeans_feature_type}/${_suf}/${train_set}_sp${factor} "
->>>>>>> b1046403
                 fi
             done
             utils/combine_data.sh \
                 --extra_files "feats.scp utt2num_frames text.${src_case}.${src_lang} text.${tgt_case}.${tgt_lang}" \
-<<<<<<< HEAD
-                "${data_extract}/${kmeans_feature_type}/${_suf}${dset}/${train_set}_sp" ${_dirs}
-=======
                 "${data_extract}/${kmeans_feature_type}/${_suf}/${train_set}_sp" ${_dirs}
->>>>>>> b1046403
         fi
 
     elif [ "${tokenization_choice}" == "codec" ]; then
         for dset in "${train_set}" ${train_sp_sets} "${_dev_set}" ${test_sets}; do
-<<<<<<< HEAD
             log "Stage 5a: Perform codec tokenization with codec choice ${codec_choice} .. "
 
-=======
->>>>>>> b1046403
             # NOTE (Jinchuan) bias=2, reserve two slots for <blk> and <unk>
             scripts/feats/codec_tokenization.sh \
                 --src_dir ${data_audio}/${dset} \
@@ -966,12 +911,8 @@
                 --bias 2 \
                 --codec_choice ${codec_choice} \
                 --checkpoint_path ${codec_checkpoint_path} \
-<<<<<<< HEAD
                 --config_path ${codec_config_path} \
                 --hf_model_tag ${codec_hf_model_tag}
-=======
-                --config_path ${codec_config_path}
->>>>>>> b1046403
 
                 cp ${data_feats}/${dset}/wav.scp ${data_feats}/${dset}/text.${src_case}.${src_lang}
                 cp ${data_audio}/${dset}/text ${data_feats}/${dset}/text.${tgt_case}.${tgt_lang}
