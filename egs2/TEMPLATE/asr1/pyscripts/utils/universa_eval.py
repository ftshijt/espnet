#!/usr/bin/env python3

# Copyright 2024 Jiatong Shi (Carnegie Mellon University)
#  Apache 2.0  (http://www.apache.org/licenses/LICENSE-2.0)

import argparse
import json
import logging
import os
import sys
from collections import defaultdict
from typing import List, Set
<<<<<<< HEAD
from espnet2.tasks.universa import parse_metrics_meta

# Create confusion matrix
from sklearn.metrics import confusion_matrix, precision_recall_fscore_support
from sklearn.metrics import f1_score, precision_score, recall_score, accuracy_score
=======
>>>>>>> 868b6c02

import numpy as np
import scipy
import scipy.stats

# Create confusion matrix
from sklearn.metrics import (
    accuracy_score,
    confusion_matrix,
    f1_score,
    mean_absolute_error,
    mean_squared_error,
    precision_recall_fscore_support,
    precision_score,
    r2_score,
    recall_score,
)

from espnet2.tasks.universa import parse_metrics_meta


def get_parser():
    parser = argparse.ArgumentParser(description="Universal evaluation script")
    parser.add_argument(
        "--level",
        type=str,
        default="utt",
        choices=["utt", "sys"],
    )
    parser.add_argument(
        "--ref_metrics",
        type=str,
        required=True,
        help="reference metrics file",
    )
    parser.add_argument(
        "--pred_metrics",
        type=str,
        required=True,
        help="metrics prediction file",
    )
    parser.add_argument(
        "--out_file",
        type=str,
        required=True,
        help="output file",
    )
    parser.add_argument(
        "--sys_info",
        type=str,
        default=None,
        help="system information file",
    )
    parser.add_argument(
        "--skip_missing",
        type=bool,
        default=False,
        help="skip missing utterances",
    )
    parser.add_argument(
        "--metric2type",
        type=str,
        default=None,
        help="metric2type information",
    )
    return parser


def evaluate_and_summarize(
    ref_metrics_file,
    pred_metrics_file,
    level="utt",
    sys_info_file=None,
    skip_missing=False,
    metric2type=None,
):
    """Evaluate metrics and provide summaries of regression and classification results.

    Args:
        ref_metrics_file: Path to reference metrics file
        pred_metrics_file: Path to prediction metrics file
        level: Evaluation level ('utt' or 'sys')
        sys_info_file: Path to system information file
        skip_missing: Whether to skip missing utterances
        metric2type: Dictionary mapping metric names to types

    Returns:
        Dictionary with evaluation results and summaries
    """
    # Load metrics
    ref_metrics, ref_metric_names = load_metrics(
        ref_metrics_file, detect_metric_names=True
    )
    pred_metrics, metric_names = load_metrics(
        pred_metrics_file, detect_metric_names=True
    )

    # Set default metric types if not provided
    if metric2type is None:
        metric2type = {metric_name: "numerical" for metric_name in metric_names}

    # Load system information if provided
    sys_info = load_sys_info(sys_info_file) if sys_info_file else None
    assert (
        sys_info is not None or level == "utt"
    ), "System information is required for system-level evaluation"

    # Evaluate all metrics
    final_result = {}
    for metric in metric_names:
        metric_count = {
            "miss_all": 0,
            "miss_part_ref": 0,
            "miss_part_pred": 0,
            "match": 0,
        }
        if metric not in ref_metric_names:
            metric_count["miss_all"] += 1
        if level == "utt":
            pred_metric, ref_metric = [], []
        else:
            pred_metric, ref_metric = {}, {}

        # Collect metric values
        for utt in pred_metrics.keys():
            # Check for missing utterances and metrics
            if utt not in ref_metrics.keys():
                metric_count["miss_part_ref"] += 1
                continue
            if metric not in pred_metrics[utt]:
                if skip_missing:
                    metric_count["miss_part_pred"] += 1
                    continue
                raise ValueError(f"Missing metric: {metric} in prediction metric.scp")
            if metric not in ref_metrics[utt]:
                if skip_missing:
                    metric_count["miss_part_ref"] += 1
                    continue
                raise ValueError(f"Missing metric: {metric} in reference metric.scp")

            # Store metric values
            if level == "utt":
                pred_metric.append(pred_metrics[utt][metric])
                ref_metric.append(ref_metrics[utt][metric])
            else:
                sys_id = sys_info[utt]
                if sys_id not in pred_metric:
                    pred_metric[sys_id] = []
                    ref_metric[sys_id] = []
                pred_metric[sys_id].append(pred_metrics[utt][metric])
                ref_metric[sys_id].append(ref_metrics[utt][metric])

        # Skip metrics with no data
        if level == "utt" and len(pred_metric) == 0:
            continue
        elif level != "utt" and len(pred_metric) == 0:
            continue

        # Calculate metrics
        if level == "utt":
            if metric2type[metric] == "numerical":
                eval_results = calculate_regression_metrics(
                    ref_metric, pred_metric, prefix=f"utt_{metric}"
                )
            else:
                eval_results = calculate_classification_metrics(
                    ref_metric, pred_metric, prefix=f"utt_{metric}"
                )
        else:
            if metric2type[metric] == "numerical":
                pred_sys_avg = []
                ref_sys_avg = []
                for sys_id in pred_metric.keys():
                    sys_pred_metrics = np.array(pred_metric[sys_id])
                    sys_ref_metrics = np.array(ref_metric[sys_id])
                    sys_pred_avg = np.mean(sys_pred_metrics)
                    sys_ref_avg = np.mean(sys_ref_metrics)
                    pred_sys_avg.append(sys_pred_avg)
                    ref_sys_avg.append(sys_ref_avg)
                eval_results = calculate_regression_metrics(
                    ref_sys_avg, pred_sys_avg, prefix=f"sys_{metric}"
                )
            elif metric2type[metric] == "classification":
                eval_results = calculate_system_classification_metrics(
                    ref_metric, pred_metric, metric, prefix="sys"
                )

        # Add to final results
        final_result.update(eval_results)

    # Convert all values to float
    for key in final_result.keys():
        final_result[key] = float(final_result[key])

    # Calculate summaries
    summaries = summarize_metrics(final_result, skip_nan=True)
    final_result.update(summaries)

    return final_result

    # print(f"{metric}: {value:.4f}")


def summarize_metrics(results, skip_nan=True):
    """Summarize evaluation results by averaging metrics of the same type.

    Args:
        results: Dictionary containing evaluation results
        skip_nan: Whether to skip NaN values when calculating means

    Returns:
        Dictionary with summarized metrics for regression and classification
    """
    regression_metrics = defaultdict(list)
    classification_metrics = defaultdict(list)

    # Identify metric types and collect values
    for key, value in results.items():
        # Skip confusion matrices and class lists
        if "confusion_matrix" in key or "classes" in key:
            continue

        # Skip NaN values if requested
        if skip_nan and (value is None or np.isnan(value)):
            continue

        # Determine if regression or classification metric
        metric_type = None
        base_metric = None

        # Regression metrics
        for metric in [
            "mse",
            "rmse",
            "mae",
            "lcc",
            "srcc",
            "ktau",
            "r2",
            "min_abs_error",
            "max_abs_error",
            "mean_abs_error",
            "std_abs_error",
        ]:
            if key.endswith(f"_{metric}") or f"_{metric}_" in key:
                metric_type = "regression"
                base_metric = metric
                break

        # Classification metrics
        if metric_type is None:
            for metric in ["accuracy", "precision", "recall", "f1"]:
                if key.endswith(f"_{metric}") or f"_{metric}_" in key:
                    metric_type = "classification"
                    base_metric = metric
                    break

        # Skip metrics that couldn't be categorized
        if metric_type is None or base_metric is None:
            continue

        # Store in appropriate collection
        if metric_type == "regression":
            regression_metrics[base_metric].append(value)
        else:
            classification_metrics[base_metric].append(value)

    # Calculate means
    regression_summary = {
        f"mean_{metric}": np.mean(values)
        for metric, values in regression_metrics.items()
        if values
    }

    classification_summary = {
        f"mean_{metric}": np.mean(values)
        for metric, values in classification_metrics.items()
        if values
    }

    return {
        "regression_summary": regression_summary,
        "classification_summary": classification_summary,
    }


def calculate_regression_metrics(ref_metric_scores, pred_metric_scores, prefix="utt"):
    """Calculate comprehensive metrics for numerical predictions/scores.

    Args:
        ref_metric_scores: List/array of reference/ground truth scores (numerical)
        pred_metric_scores: List/array of predicted scores (numerical)
        prefix: Prefix for the metric names in the output dictionary

    Returns:
        Dictionary containing regression evaluation metrics
    """
    if len(ref_metric_scores) != len(pred_metric_scores):
        raise ValueError(
            f"Number of samples mismatch: {len(ref_metric_scores)} != {len(pred_metric_scores)}"
        )

    # Convert inputs to numpy arrays if they aren't already
    ref_metric_scores = np.array(ref_metric_scores, dtype=float)
    pred_metric_scores = np.array(pred_metric_scores, dtype=float)

    # Check for NaN values
    if np.isnan(ref_metric_scores).any():
        raise ValueError("Input reference arrays contain NaN values")
    if np.isnan(pred_metric_scores).any():
        raise ValueError("Input prediction arrays contain NaN values")

    # Basic error metrics
    mse = mean_squared_error(ref_metric_scores, pred_metric_scores)
    rmse = np.sqrt(mse)
    mae = mean_absolute_error(ref_metric_scores, pred_metric_scores)

    # Correlation metrics
    # Handle potential errors with correlation calculations
    try:
        lcc = np.corrcoef(ref_metric_scores, pred_metric_scores)[0, 1]
    except:
        lcc = np.nan

    try:
        srcc, srcc_pvalue = scipy.stats.spearmanr(ref_metric_scores, pred_metric_scores)
    except:
        srcc = np.nan
        srcc_pvalue = np.nan

    try:
        ktau, ktau_pvalue = scipy.stats.kendalltau(
            ref_metric_scores, pred_metric_scores
        )
    except:
        ktau = np.nan
        ktau_pvalue = np.nan

    # Goodness of fit
    r2 = r2_score(ref_metric_scores, pred_metric_scores)

    # Calculate min, max, mean errors
    abs_errors = np.abs(ref_metric_scores - pred_metric_scores)
    min_abs_error = np.min(abs_errors)
    max_abs_error = np.max(abs_errors)
    mean_abs_error = np.mean(abs_errors)
    std_abs_error = np.std(abs_errors)

    return {
        f"{prefix}_mse": mse,
        f"{prefix}_rmse": rmse,
        f"{prefix}_mae": mae,
        f"{prefix}_lcc": lcc,
        f"{prefix}_srcc": srcc,
        f"{prefix}_srcc_pvalue": srcc_pvalue,
        f"{prefix}_ktau": ktau,
        f"{prefix}_ktau_pvalue": ktau_pvalue,
        f"{prefix}_r2": r2,
        f"{prefix}_min_abs_error": min_abs_error,
        f"{prefix}_max_abs_error": max_abs_error,
        f"{prefix}_mean_abs_error": mean_abs_error,
        f"{prefix}_std_abs_error": std_abs_error,
    }


def calculate_classification_metrics(ref_classes, pred_classes, prefix="cls"):
    """Calculate classification-level metrics for string labels.

    Args:
        ref_classes: List of reference/ground truth class labels (strings)
        pred_classes: List of predicted class labels (strings)
        prefix: Prefix for the metric names in the output dictionary

    Returns:
        Dictionary containing classification metrics
    """
    if len(ref_classes) != len(pred_classes):
        raise ValueError(
            f"Number of samples mismatch: {len(ref_classes)} != {len(pred_classes)}"
        )

    # Accuracy
    correct = sum(1 for r, p in zip(ref_classes, pred_classes) if r == p)
    accuracy = correct / len(ref_classes)

    # Get unique classes from both lists
    unique_classes = sorted(set(ref_classes + pred_classes))

    # cm = confusion_matrix(ref_classes, pred_classes, labels=unique_classes)

    # Calculate precision, recall, and F1 score
    precision, recall, f1, _ = precision_recall_fscore_support(
        ref_classes,
        pred_classes,
        average="macro",
        labels=unique_classes,
        zero_division=0,
    )

    # Calculate weighted versions
    precision_weighted, recall_weighted, f1_weighted, _ = (
        precision_recall_fscore_support(
            ref_classes,
            pred_classes,
            average="weighted",
            labels=unique_classes,
            zero_division=0,
        )
    )

    return {
        f"{prefix}_accuracy": accuracy,
        f"{prefix}_precision_macro": precision,
        f"{prefix}_recall_macro": recall,
        f"{prefix}_f1_macro": f1,
        f"{prefix}_precision_weighted": precision_weighted,
        f"{prefix}_recall_weighted": recall_weighted,
        f"{prefix}_f1_weighted": f1_weighted,
        # f"{prefix}_confusion_matrix": cm,
        # f"{prefix}_classes": unique_classes
    }


def calculate_system_classification_metrics(
    ref_metric, pred_metric, metric, prefix="sys"
):
    """Calculate system-level metrics for classification tasks.

    Args:
        ref_metric: Dictionary mapping system IDs to lists of reference class labels
        pred_metric: Dictionary mapping system IDs to lists of predicted class labels
        metric: The name of the metric being evaluated
        prefix: Prefix for the metric names in the output dictionary

    Returns:
        Dictionary containing system-level classification metrics
    """
    # Collect all reference and prediction classes across systems
    all_ref_classes = []
    all_pred_classes = []

    # Create system-level confusion matrices
    system_accuracies = []
    system_f1_scores = []
    system_precisions = []
    system_recalls = []

    # Process each system
    for sys_id in pred_metric.keys():
        sys_pred_classes = pred_metric[sys_id]
        sys_ref_classes = ref_metric[sys_id]

        # Add to the overall collection
        all_ref_classes.extend(sys_ref_classes)
        all_pred_classes.extend(sys_pred_classes)

        # Calculate per-system metrics
        from sklearn.metrics import (
            accuracy_score,
            f1_score,
            precision_score,
            recall_score,
        )

        # System accuracy
        sys_accuracy = accuracy_score(sys_ref_classes, sys_pred_classes)
        system_accuracies.append(sys_accuracy)

        # System F1 (macro)
        try:
            sys_f1 = f1_score(
                sys_ref_classes, sys_pred_classes, average="macro", zero_division=0
            )
            system_f1_scores.append(sys_f1)
        except:
            system_f1_scores.append(np.nan)

        # System precision & recall
        try:
            sys_precision = precision_score(
                sys_ref_classes, sys_pred_classes, average="macro", zero_division=0
            )
            system_precisions.append(sys_precision)
        except:
            system_precisions.append(np.nan)

        try:
            sys_recall = recall_score(
                sys_ref_classes, sys_pred_classes, average="macro", zero_division=0
            )
            system_recalls.append(sys_recall)
        except:
            system_recalls.append(np.nan)

    # Overall metrics across all systems
    overall_accuracy = accuracy_score(all_ref_classes, all_pred_classes)

    try:
        overall_f1 = f1_score(
            all_ref_classes, all_pred_classes, average="macro", zero_division=0
        )
        overall_precision = precision_score(
            all_ref_classes, all_pred_classes, average="macro", zero_division=0
        )
        overall_recall = recall_score(
            all_ref_classes, all_pred_classes, average="macro", zero_division=0
        )
    except:
        overall_f1 = np.nan
        overall_precision = np.nan
        overall_recall = np.nan

    # Get unique classes
    unique_classes = sorted(set(all_ref_classes + all_pred_classes))

    # Create overall confusion matrix
    # try:
    #     cm = confusion_matrix(all_ref_classes, all_pred_classes, labels=unique_classes)
    # except:
    #     cm = None

    # Calculate mean and std of system-level metrics
    mean_system_accuracy = np.mean(system_accuracies)
    std_system_accuracy = np.std(system_accuracies)

    mean_system_f1 = np.mean(system_f1_scores)
    std_system_f1 = np.std(system_f1_scores)

    mean_system_precision = np.mean(system_precisions)
    std_system_precision = np.std(system_precisions)

    mean_system_recall = np.mean(system_recalls)
    std_system_recall = np.std(system_recalls)

    return {
        f"{prefix}_{metric}_overall_accuracy": overall_accuracy,
        f"{prefix}_{metric}_overall_f1": overall_f1,
        f"{prefix}_{metric}_overall_precision": overall_precision,
        f"{prefix}_{metric}_overall_recall": overall_recall,
        f"{prefix}_{metric}_mean_system_accuracy": mean_system_accuracy,
        f"{prefix}_{metric}_std_system_accuracy": std_system_accuracy,
        f"{prefix}_{metric}_mean_system_f1": mean_system_f1,
        f"{prefix}_{metric}_std_system_f1": std_system_f1,
        f"{prefix}_{metric}_mean_system_precision": mean_system_precision,
        f"{prefix}_{metric}_std_system_precision": std_system_precision,
        f"{prefix}_{metric}_mean_system_recall": mean_system_recall,
        f"{prefix}_{metric}_std_system_recall": std_system_recall,
        # f"{prefix}_{metric}_confusion_matrix": cm,
        # f"{prefix}_{metric}_classes": unique_classes
    }


def load_sys_info(sys_info_file: str):
    utt2sys = {}
    with open(sys_info_file, "r") as f:
        for line in f:
            line = line.strip()
            if not line:
                continue
            parts = line.split(maxsplit=1)
            utt2sys[parts[0]] = parts[1]
    return utt2sys


def load_metrics(metrics_file, detect_metric_names=False):
    utt2metrics = {}
    metric_names = set()
    with open(metrics_file, "r") as f:
        for line in f:
            line = line.strip()
            if not line:
                continue
            parts = line.split(maxsplit=1)
            if len(parts) != 2:
                raise ValueError(f"Invalid line: {line}")
            utt, metrics = parts
            try:
                # utt2metrics[utt] = json.loads(metrics.replace("'", '"').replace("inf", "0"))
                utt2metrics[utt] = json.loads(metrics)
            except:
                raise ValueError(
                    "original line: {}, {}".format(line, metrics.replace("'", '"'))
                )
            if detect_metric_names:
                metric_names = set(utt2metrics[utt].keys())
                metric_names.update(metric_names)

    return utt2metrics, metric_names


if __name__ == "__main__":
    args = get_parser().parse_args()
    ref_metrics, ref_metric_names = load_metrics(
        args.ref_metrics, detect_metric_names=True
    )
    pred_metrics, metric_names = load_metrics(
        args.pred_metrics, detect_metric_names=True
    )
    if args.metric2type is None:
        metric2type = {metric_name: "numerical" for metric_name in metric_names}
    else:
        metric2type = parse_metrics_meta(args.metric2type)

    sys_info = load_sys_info(args.sys_info) if args.sys_info else None
    assert (
        sys_info is not None or args.level == "utt"
    ), "System information is required for system-level evaluation"
    final_result = {}

    for metric in metric_names:
        metric_count = {
            "miss_all": 0,
            "miss_part_ref": 0,
            "miss_part_pred": 0,
            "match": 0,
        }
        if metric not in ref_metric_names:
            metric_count["miss_all"] += 1
        if args.level == "utt":
            pred_metric, ref_metric = [], []
        else:
            pred_metric, ref_metric = {}, {}
        for utt in pred_metrics.keys():
            # Checks for missing utterances and metrics
            if utt not in ref_metrics.keys():
                metric_count["miss_part_ref"] += 1
            if metric not in pred_metrics[utt]:
                if args.skip_missing:
                    metric_count["miss_part_pred"] += 1
                    continue
                raise ValueError(f"Missing metric: {metric} in prediction metric.scp")
            if metric not in ref_metrics[utt]:
                if args.skip_missing:
                    metric_count["miss_part_ref"] += 1
                    continue
                raise ValueError(f"Missing metric: {metric} in reference metric.scp")
            if args.level == "utt":
                pred_metric.append(pred_metrics[utt][metric])
                ref_metric.append(ref_metrics[utt][metric])
            else:
                sys_id = sys_info[utt]
                if sys_id not in pred_metric:
                    pred_metric[sys_id] = []
                    ref_metric[sys_id] = []
                pred_metric[sys_id].append(pred_metrics[utt][metric])
                ref_metric[sys_id].append(ref_metrics[utt][metric])

        if args.level == "utt":
            if metric2type[metric] == "numerical":
                try:
                    eval_results = calculate_regression_metrics(
                        ref_metric, pred_metric, prefix="utt_{}".format(metric)
                    )
                except Exception as e:
                    logging.warning(
                        "Skip processing metric {} due to {}".format(metric, e)
                    )
                    eval_results = {}
            else:
                try:
                    eval_results = calculate_classification_metrics(
                        ref_metric, pred_metric, prefix="utt_{}".format(metric)
                    )
                except Exception as e:
                    logging.warning(
                        "Skip processing metric {} due to {}".format(metric, e)
                    )
                    eval_results = {}
        else:
            if metric2type[metric] == "numerical":
                pred_sys_avg = []
                ref_sys_avg = []
                for sys_id in pred_metric.keys():
                    sys_pred_metrics = np.array(pred_metric[sys_id])
                    sys_ref_metrics = np.array(ref_metric[sys_id])
                    sys_pred_avg = np.mean(sys_pred_metrics)
                    sys_ref_avg = np.mean(sys_ref_metrics)
                    pred_sys_avg.append(sys_pred_avg)
                    ref_sys_avg.append(sys_ref_avg)
                eval_results = calculate_regression_metrics(
                    ref_sys_avg, pred_sys_avg, prefix="sys_{}".format(metric)
                )
            elif metric2type[metric] == "classification":
                eval_results = calculate_system_classification_metrics(
                    ref_metric, pred_metric, metric, prefix="sys"
                )

        final_result.update(eval_results)
    for key in final_result.keys():
        final_result[key] = float(final_result[key])

    summary_result = summarize_metrics(final_result)
    with open(args.out_file, "w") as f:
        json.dump(final_result, f, indent=4)
    with open(args.out_file + ".summary", "w") as f:
        json.dump(summary_result, f, indent=4)
    logging.info(f"Results saved to {args.out_file}")

# Example usage:
# python universa_eval.py --level utt --ref_metrics ref_metrics.scp --pred_metrics pred_metrics.scp --out_file result.json
<|MERGE_RESOLUTION|>--- conflicted
+++ resolved
@@ -1,720 +1,717 @@
-#!/usr/bin/env python3
-
-# Copyright 2024 Jiatong Shi (Carnegie Mellon University)
-#  Apache 2.0  (http://www.apache.org/licenses/LICENSE-2.0)
-
-import argparse
-import json
-import logging
-import os
-import sys
-from collections import defaultdict
-from typing import List, Set
-<<<<<<< HEAD
-from espnet2.tasks.universa import parse_metrics_meta
-
-# Create confusion matrix
-from sklearn.metrics import confusion_matrix, precision_recall_fscore_support
-from sklearn.metrics import f1_score, precision_score, recall_score, accuracy_score
-=======
->>>>>>> 868b6c02
-
-import numpy as np
-import scipy
-import scipy.stats
-
-# Create confusion matrix
-from sklearn.metrics import (
-    accuracy_score,
-    confusion_matrix,
-    f1_score,
-    mean_absolute_error,
-    mean_squared_error,
-    precision_recall_fscore_support,
-    precision_score,
-    r2_score,
-    recall_score,
-)
-
-from espnet2.tasks.universa import parse_metrics_meta
-
-
-def get_parser():
-    parser = argparse.ArgumentParser(description="Universal evaluation script")
-    parser.add_argument(
-        "--level",
-        type=str,
-        default="utt",
-        choices=["utt", "sys"],
-    )
-    parser.add_argument(
-        "--ref_metrics",
-        type=str,
-        required=True,
-        help="reference metrics file",
-    )
-    parser.add_argument(
-        "--pred_metrics",
-        type=str,
-        required=True,
-        help="metrics prediction file",
-    )
-    parser.add_argument(
-        "--out_file",
-        type=str,
-        required=True,
-        help="output file",
-    )
-    parser.add_argument(
-        "--sys_info",
-        type=str,
-        default=None,
-        help="system information file",
-    )
-    parser.add_argument(
-        "--skip_missing",
-        type=bool,
-        default=False,
-        help="skip missing utterances",
-    )
-    parser.add_argument(
-        "--metric2type",
-        type=str,
-        default=None,
-        help="metric2type information",
-    )
-    return parser
-
-
-def evaluate_and_summarize(
-    ref_metrics_file,
-    pred_metrics_file,
-    level="utt",
-    sys_info_file=None,
-    skip_missing=False,
-    metric2type=None,
-):
-    """Evaluate metrics and provide summaries of regression and classification results.
-
-    Args:
-        ref_metrics_file: Path to reference metrics file
-        pred_metrics_file: Path to prediction metrics file
-        level: Evaluation level ('utt' or 'sys')
-        sys_info_file: Path to system information file
-        skip_missing: Whether to skip missing utterances
-        metric2type: Dictionary mapping metric names to types
-
-    Returns:
-        Dictionary with evaluation results and summaries
-    """
-    # Load metrics
-    ref_metrics, ref_metric_names = load_metrics(
-        ref_metrics_file, detect_metric_names=True
-    )
-    pred_metrics, metric_names = load_metrics(
-        pred_metrics_file, detect_metric_names=True
-    )
-
-    # Set default metric types if not provided
-    if metric2type is None:
-        metric2type = {metric_name: "numerical" for metric_name in metric_names}
-
-    # Load system information if provided
-    sys_info = load_sys_info(sys_info_file) if sys_info_file else None
-    assert (
-        sys_info is not None or level == "utt"
-    ), "System information is required for system-level evaluation"
-
-    # Evaluate all metrics
-    final_result = {}
-    for metric in metric_names:
-        metric_count = {
-            "miss_all": 0,
-            "miss_part_ref": 0,
-            "miss_part_pred": 0,
-            "match": 0,
-        }
-        if metric not in ref_metric_names:
-            metric_count["miss_all"] += 1
-        if level == "utt":
-            pred_metric, ref_metric = [], []
-        else:
-            pred_metric, ref_metric = {}, {}
-
-        # Collect metric values
-        for utt in pred_metrics.keys():
-            # Check for missing utterances and metrics
-            if utt not in ref_metrics.keys():
-                metric_count["miss_part_ref"] += 1
-                continue
-            if metric not in pred_metrics[utt]:
-                if skip_missing:
-                    metric_count["miss_part_pred"] += 1
-                    continue
-                raise ValueError(f"Missing metric: {metric} in prediction metric.scp")
-            if metric not in ref_metrics[utt]:
-                if skip_missing:
-                    metric_count["miss_part_ref"] += 1
-                    continue
-                raise ValueError(f"Missing metric: {metric} in reference metric.scp")
-
-            # Store metric values
-            if level == "utt":
-                pred_metric.append(pred_metrics[utt][metric])
-                ref_metric.append(ref_metrics[utt][metric])
-            else:
-                sys_id = sys_info[utt]
-                if sys_id not in pred_metric:
-                    pred_metric[sys_id] = []
-                    ref_metric[sys_id] = []
-                pred_metric[sys_id].append(pred_metrics[utt][metric])
-                ref_metric[sys_id].append(ref_metrics[utt][metric])
-
-        # Skip metrics with no data
-        if level == "utt" and len(pred_metric) == 0:
-            continue
-        elif level != "utt" and len(pred_metric) == 0:
-            continue
-
-        # Calculate metrics
-        if level == "utt":
-            if metric2type[metric] == "numerical":
-                eval_results = calculate_regression_metrics(
-                    ref_metric, pred_metric, prefix=f"utt_{metric}"
-                )
-            else:
-                eval_results = calculate_classification_metrics(
-                    ref_metric, pred_metric, prefix=f"utt_{metric}"
-                )
-        else:
-            if metric2type[metric] == "numerical":
-                pred_sys_avg = []
-                ref_sys_avg = []
-                for sys_id in pred_metric.keys():
-                    sys_pred_metrics = np.array(pred_metric[sys_id])
-                    sys_ref_metrics = np.array(ref_metric[sys_id])
-                    sys_pred_avg = np.mean(sys_pred_metrics)
-                    sys_ref_avg = np.mean(sys_ref_metrics)
-                    pred_sys_avg.append(sys_pred_avg)
-                    ref_sys_avg.append(sys_ref_avg)
-                eval_results = calculate_regression_metrics(
-                    ref_sys_avg, pred_sys_avg, prefix=f"sys_{metric}"
-                )
-            elif metric2type[metric] == "classification":
-                eval_results = calculate_system_classification_metrics(
-                    ref_metric, pred_metric, metric, prefix="sys"
-                )
-
-        # Add to final results
-        final_result.update(eval_results)
-
-    # Convert all values to float
-    for key in final_result.keys():
-        final_result[key] = float(final_result[key])
-
-    # Calculate summaries
-    summaries = summarize_metrics(final_result, skip_nan=True)
-    final_result.update(summaries)
-
-    return final_result
-
-    # print(f"{metric}: {value:.4f}")
-
-
-def summarize_metrics(results, skip_nan=True):
-    """Summarize evaluation results by averaging metrics of the same type.
-
-    Args:
-        results: Dictionary containing evaluation results
-        skip_nan: Whether to skip NaN values when calculating means
-
-    Returns:
-        Dictionary with summarized metrics for regression and classification
-    """
-    regression_metrics = defaultdict(list)
-    classification_metrics = defaultdict(list)
-
-    # Identify metric types and collect values
-    for key, value in results.items():
-        # Skip confusion matrices and class lists
-        if "confusion_matrix" in key or "classes" in key:
-            continue
-
-        # Skip NaN values if requested
-        if skip_nan and (value is None or np.isnan(value)):
-            continue
-
-        # Determine if regression or classification metric
-        metric_type = None
-        base_metric = None
-
-        # Regression metrics
-        for metric in [
-            "mse",
-            "rmse",
-            "mae",
-            "lcc",
-            "srcc",
-            "ktau",
-            "r2",
-            "min_abs_error",
-            "max_abs_error",
-            "mean_abs_error",
-            "std_abs_error",
-        ]:
-            if key.endswith(f"_{metric}") or f"_{metric}_" in key:
-                metric_type = "regression"
-                base_metric = metric
-                break
-
-        # Classification metrics
-        if metric_type is None:
-            for metric in ["accuracy", "precision", "recall", "f1"]:
-                if key.endswith(f"_{metric}") or f"_{metric}_" in key:
-                    metric_type = "classification"
-                    base_metric = metric
-                    break
-
-        # Skip metrics that couldn't be categorized
-        if metric_type is None or base_metric is None:
-            continue
-
-        # Store in appropriate collection
-        if metric_type == "regression":
-            regression_metrics[base_metric].append(value)
-        else:
-            classification_metrics[base_metric].append(value)
-
-    # Calculate means
-    regression_summary = {
-        f"mean_{metric}": np.mean(values)
-        for metric, values in regression_metrics.items()
-        if values
-    }
-
-    classification_summary = {
-        f"mean_{metric}": np.mean(values)
-        for metric, values in classification_metrics.items()
-        if values
-    }
-
-    return {
-        "regression_summary": regression_summary,
-        "classification_summary": classification_summary,
-    }
-
-
-def calculate_regression_metrics(ref_metric_scores, pred_metric_scores, prefix="utt"):
-    """Calculate comprehensive metrics for numerical predictions/scores.
-
-    Args:
-        ref_metric_scores: List/array of reference/ground truth scores (numerical)
-        pred_metric_scores: List/array of predicted scores (numerical)
-        prefix: Prefix for the metric names in the output dictionary
-
-    Returns:
-        Dictionary containing regression evaluation metrics
-    """
-    if len(ref_metric_scores) != len(pred_metric_scores):
-        raise ValueError(
-            f"Number of samples mismatch: {len(ref_metric_scores)} != {len(pred_metric_scores)}"
-        )
-
-    # Convert inputs to numpy arrays if they aren't already
-    ref_metric_scores = np.array(ref_metric_scores, dtype=float)
-    pred_metric_scores = np.array(pred_metric_scores, dtype=float)
-
-    # Check for NaN values
-    if np.isnan(ref_metric_scores).any():
-        raise ValueError("Input reference arrays contain NaN values")
-    if np.isnan(pred_metric_scores).any():
-        raise ValueError("Input prediction arrays contain NaN values")
-
-    # Basic error metrics
-    mse = mean_squared_error(ref_metric_scores, pred_metric_scores)
-    rmse = np.sqrt(mse)
-    mae = mean_absolute_error(ref_metric_scores, pred_metric_scores)
-
-    # Correlation metrics
-    # Handle potential errors with correlation calculations
-    try:
-        lcc = np.corrcoef(ref_metric_scores, pred_metric_scores)[0, 1]
-    except:
-        lcc = np.nan
-
-    try:
-        srcc, srcc_pvalue = scipy.stats.spearmanr(ref_metric_scores, pred_metric_scores)
-    except:
-        srcc = np.nan
-        srcc_pvalue = np.nan
-
-    try:
-        ktau, ktau_pvalue = scipy.stats.kendalltau(
-            ref_metric_scores, pred_metric_scores
-        )
-    except:
-        ktau = np.nan
-        ktau_pvalue = np.nan
-
-    # Goodness of fit
-    r2 = r2_score(ref_metric_scores, pred_metric_scores)
-
-    # Calculate min, max, mean errors
-    abs_errors = np.abs(ref_metric_scores - pred_metric_scores)
-    min_abs_error = np.min(abs_errors)
-    max_abs_error = np.max(abs_errors)
-    mean_abs_error = np.mean(abs_errors)
-    std_abs_error = np.std(abs_errors)
-
-    return {
-        f"{prefix}_mse": mse,
-        f"{prefix}_rmse": rmse,
-        f"{prefix}_mae": mae,
-        f"{prefix}_lcc": lcc,
-        f"{prefix}_srcc": srcc,
-        f"{prefix}_srcc_pvalue": srcc_pvalue,
-        f"{prefix}_ktau": ktau,
-        f"{prefix}_ktau_pvalue": ktau_pvalue,
-        f"{prefix}_r2": r2,
-        f"{prefix}_min_abs_error": min_abs_error,
-        f"{prefix}_max_abs_error": max_abs_error,
-        f"{prefix}_mean_abs_error": mean_abs_error,
-        f"{prefix}_std_abs_error": std_abs_error,
-    }
-
-
-def calculate_classification_metrics(ref_classes, pred_classes, prefix="cls"):
-    """Calculate classification-level metrics for string labels.
-
-    Args:
-        ref_classes: List of reference/ground truth class labels (strings)
-        pred_classes: List of predicted class labels (strings)
-        prefix: Prefix for the metric names in the output dictionary
-
-    Returns:
-        Dictionary containing classification metrics
-    """
-    if len(ref_classes) != len(pred_classes):
-        raise ValueError(
-            f"Number of samples mismatch: {len(ref_classes)} != {len(pred_classes)}"
-        )
-
-    # Accuracy
-    correct = sum(1 for r, p in zip(ref_classes, pred_classes) if r == p)
-    accuracy = correct / len(ref_classes)
-
-    # Get unique classes from both lists
-    unique_classes = sorted(set(ref_classes + pred_classes))
-
-    # cm = confusion_matrix(ref_classes, pred_classes, labels=unique_classes)
-
-    # Calculate precision, recall, and F1 score
-    precision, recall, f1, _ = precision_recall_fscore_support(
-        ref_classes,
-        pred_classes,
-        average="macro",
-        labels=unique_classes,
-        zero_division=0,
-    )
-
-    # Calculate weighted versions
-    precision_weighted, recall_weighted, f1_weighted, _ = (
-        precision_recall_fscore_support(
-            ref_classes,
-            pred_classes,
-            average="weighted",
-            labels=unique_classes,
-            zero_division=0,
-        )
-    )
-
-    return {
-        f"{prefix}_accuracy": accuracy,
-        f"{prefix}_precision_macro": precision,
-        f"{prefix}_recall_macro": recall,
-        f"{prefix}_f1_macro": f1,
-        f"{prefix}_precision_weighted": precision_weighted,
-        f"{prefix}_recall_weighted": recall_weighted,
-        f"{prefix}_f1_weighted": f1_weighted,
-        # f"{prefix}_confusion_matrix": cm,
-        # f"{prefix}_classes": unique_classes
-    }
-
-
-def calculate_system_classification_metrics(
-    ref_metric, pred_metric, metric, prefix="sys"
-):
-    """Calculate system-level metrics for classification tasks.
-
-    Args:
-        ref_metric: Dictionary mapping system IDs to lists of reference class labels
-        pred_metric: Dictionary mapping system IDs to lists of predicted class labels
-        metric: The name of the metric being evaluated
-        prefix: Prefix for the metric names in the output dictionary
-
-    Returns:
-        Dictionary containing system-level classification metrics
-    """
-    # Collect all reference and prediction classes across systems
-    all_ref_classes = []
-    all_pred_classes = []
-
-    # Create system-level confusion matrices
-    system_accuracies = []
-    system_f1_scores = []
-    system_precisions = []
-    system_recalls = []
-
-    # Process each system
-    for sys_id in pred_metric.keys():
-        sys_pred_classes = pred_metric[sys_id]
-        sys_ref_classes = ref_metric[sys_id]
-
-        # Add to the overall collection
-        all_ref_classes.extend(sys_ref_classes)
-        all_pred_classes.extend(sys_pred_classes)
-
-        # Calculate per-system metrics
-        from sklearn.metrics import (
-            accuracy_score,
-            f1_score,
-            precision_score,
-            recall_score,
-        )
-
-        # System accuracy
-        sys_accuracy = accuracy_score(sys_ref_classes, sys_pred_classes)
-        system_accuracies.append(sys_accuracy)
-
-        # System F1 (macro)
-        try:
-            sys_f1 = f1_score(
-                sys_ref_classes, sys_pred_classes, average="macro", zero_division=0
-            )
-            system_f1_scores.append(sys_f1)
-        except:
-            system_f1_scores.append(np.nan)
-
-        # System precision & recall
-        try:
-            sys_precision = precision_score(
-                sys_ref_classes, sys_pred_classes, average="macro", zero_division=0
-            )
-            system_precisions.append(sys_precision)
-        except:
-            system_precisions.append(np.nan)
-
-        try:
-            sys_recall = recall_score(
-                sys_ref_classes, sys_pred_classes, average="macro", zero_division=0
-            )
-            system_recalls.append(sys_recall)
-        except:
-            system_recalls.append(np.nan)
-
-    # Overall metrics across all systems
-    overall_accuracy = accuracy_score(all_ref_classes, all_pred_classes)
-
-    try:
-        overall_f1 = f1_score(
-            all_ref_classes, all_pred_classes, average="macro", zero_division=0
-        )
-        overall_precision = precision_score(
-            all_ref_classes, all_pred_classes, average="macro", zero_division=0
-        )
-        overall_recall = recall_score(
-            all_ref_classes, all_pred_classes, average="macro", zero_division=0
-        )
-    except:
-        overall_f1 = np.nan
-        overall_precision = np.nan
-        overall_recall = np.nan
-
-    # Get unique classes
-    unique_classes = sorted(set(all_ref_classes + all_pred_classes))
-
-    # Create overall confusion matrix
-    # try:
-    #     cm = confusion_matrix(all_ref_classes, all_pred_classes, labels=unique_classes)
-    # except:
-    #     cm = None
-
-    # Calculate mean and std of system-level metrics
-    mean_system_accuracy = np.mean(system_accuracies)
-    std_system_accuracy = np.std(system_accuracies)
-
-    mean_system_f1 = np.mean(system_f1_scores)
-    std_system_f1 = np.std(system_f1_scores)
-
-    mean_system_precision = np.mean(system_precisions)
-    std_system_precision = np.std(system_precisions)
-
-    mean_system_recall = np.mean(system_recalls)
-    std_system_recall = np.std(system_recalls)
-
-    return {
-        f"{prefix}_{metric}_overall_accuracy": overall_accuracy,
-        f"{prefix}_{metric}_overall_f1": overall_f1,
-        f"{prefix}_{metric}_overall_precision": overall_precision,
-        f"{prefix}_{metric}_overall_recall": overall_recall,
-        f"{prefix}_{metric}_mean_system_accuracy": mean_system_accuracy,
-        f"{prefix}_{metric}_std_system_accuracy": std_system_accuracy,
-        f"{prefix}_{metric}_mean_system_f1": mean_system_f1,
-        f"{prefix}_{metric}_std_system_f1": std_system_f1,
-        f"{prefix}_{metric}_mean_system_precision": mean_system_precision,
-        f"{prefix}_{metric}_std_system_precision": std_system_precision,
-        f"{prefix}_{metric}_mean_system_recall": mean_system_recall,
-        f"{prefix}_{metric}_std_system_recall": std_system_recall,
-        # f"{prefix}_{metric}_confusion_matrix": cm,
-        # f"{prefix}_{metric}_classes": unique_classes
-    }
-
-
-def load_sys_info(sys_info_file: str):
-    utt2sys = {}
-    with open(sys_info_file, "r") as f:
-        for line in f:
-            line = line.strip()
-            if not line:
-                continue
-            parts = line.split(maxsplit=1)
-            utt2sys[parts[0]] = parts[1]
-    return utt2sys
-
-
-def load_metrics(metrics_file, detect_metric_names=False):
-    utt2metrics = {}
-    metric_names = set()
-    with open(metrics_file, "r") as f:
-        for line in f:
-            line = line.strip()
-            if not line:
-                continue
-            parts = line.split(maxsplit=1)
-            if len(parts) != 2:
-                raise ValueError(f"Invalid line: {line}")
-            utt, metrics = parts
-            try:
-                # utt2metrics[utt] = json.loads(metrics.replace("'", '"').replace("inf", "0"))
-                utt2metrics[utt] = json.loads(metrics)
-            except:
-                raise ValueError(
-                    "original line: {}, {}".format(line, metrics.replace("'", '"'))
-                )
-            if detect_metric_names:
-                metric_names = set(utt2metrics[utt].keys())
-                metric_names.update(metric_names)
-
-    return utt2metrics, metric_names
-
-
-if __name__ == "__main__":
-    args = get_parser().parse_args()
-    ref_metrics, ref_metric_names = load_metrics(
-        args.ref_metrics, detect_metric_names=True
-    )
-    pred_metrics, metric_names = load_metrics(
-        args.pred_metrics, detect_metric_names=True
-    )
-    if args.metric2type is None:
-        metric2type = {metric_name: "numerical" for metric_name in metric_names}
-    else:
-        metric2type = parse_metrics_meta(args.metric2type)
-
-    sys_info = load_sys_info(args.sys_info) if args.sys_info else None
-    assert (
-        sys_info is not None or args.level == "utt"
-    ), "System information is required for system-level evaluation"
-    final_result = {}
-
-    for metric in metric_names:
-        metric_count = {
-            "miss_all": 0,
-            "miss_part_ref": 0,
-            "miss_part_pred": 0,
-            "match": 0,
-        }
-        if metric not in ref_metric_names:
-            metric_count["miss_all"] += 1
-        if args.level == "utt":
-            pred_metric, ref_metric = [], []
-        else:
-            pred_metric, ref_metric = {}, {}
-        for utt in pred_metrics.keys():
-            # Checks for missing utterances and metrics
-            if utt not in ref_metrics.keys():
-                metric_count["miss_part_ref"] += 1
-            if metric not in pred_metrics[utt]:
-                if args.skip_missing:
-                    metric_count["miss_part_pred"] += 1
-                    continue
-                raise ValueError(f"Missing metric: {metric} in prediction metric.scp")
-            if metric not in ref_metrics[utt]:
-                if args.skip_missing:
-                    metric_count["miss_part_ref"] += 1
-                    continue
-                raise ValueError(f"Missing metric: {metric} in reference metric.scp")
-            if args.level == "utt":
-                pred_metric.append(pred_metrics[utt][metric])
-                ref_metric.append(ref_metrics[utt][metric])
-            else:
-                sys_id = sys_info[utt]
-                if sys_id not in pred_metric:
-                    pred_metric[sys_id] = []
-                    ref_metric[sys_id] = []
-                pred_metric[sys_id].append(pred_metrics[utt][metric])
-                ref_metric[sys_id].append(ref_metrics[utt][metric])
-
-        if args.level == "utt":
-            if metric2type[metric] == "numerical":
-                try:
-                    eval_results = calculate_regression_metrics(
-                        ref_metric, pred_metric, prefix="utt_{}".format(metric)
-                    )
-                except Exception as e:
-                    logging.warning(
-                        "Skip processing metric {} due to {}".format(metric, e)
-                    )
-                    eval_results = {}
-            else:
-                try:
-                    eval_results = calculate_classification_metrics(
-                        ref_metric, pred_metric, prefix="utt_{}".format(metric)
-                    )
-                except Exception as e:
-                    logging.warning(
-                        "Skip processing metric {} due to {}".format(metric, e)
-                    )
-                    eval_results = {}
-        else:
-            if metric2type[metric] == "numerical":
-                pred_sys_avg = []
-                ref_sys_avg = []
-                for sys_id in pred_metric.keys():
-                    sys_pred_metrics = np.array(pred_metric[sys_id])
-                    sys_ref_metrics = np.array(ref_metric[sys_id])
-                    sys_pred_avg = np.mean(sys_pred_metrics)
-                    sys_ref_avg = np.mean(sys_ref_metrics)
-                    pred_sys_avg.append(sys_pred_avg)
-                    ref_sys_avg.append(sys_ref_avg)
-                eval_results = calculate_regression_metrics(
-                    ref_sys_avg, pred_sys_avg, prefix="sys_{}".format(metric)
-                )
-            elif metric2type[metric] == "classification":
-                eval_results = calculate_system_classification_metrics(
-                    ref_metric, pred_metric, metric, prefix="sys"
-                )
-
-        final_result.update(eval_results)
-    for key in final_result.keys():
-        final_result[key] = float(final_result[key])
-
-    summary_result = summarize_metrics(final_result)
-    with open(args.out_file, "w") as f:
-        json.dump(final_result, f, indent=4)
-    with open(args.out_file + ".summary", "w") as f:
-        json.dump(summary_result, f, indent=4)
-    logging.info(f"Results saved to {args.out_file}")
-
-# Example usage:
-# python universa_eval.py --level utt --ref_metrics ref_metrics.scp --pred_metrics pred_metrics.scp --out_file result.json
+#!/usr/bin/env python3
+
+# Copyright 2024 Jiatong Shi (Carnegie Mellon University)
+#  Apache 2.0  (http://www.apache.org/licenses/LICENSE-2.0)
+
+import argparse
+import json
+import logging
+import os
+import sys
+from collections import defaultdict
+from typing import List, Set
+from espnet2.tasks.universa import parse_metrics_meta
+
+# Create confusion matrix
+from sklearn.metrics import confusion_matrix, precision_recall_fscore_support
+from sklearn.metrics import f1_score, precision_score, recall_score, accuracy_score
+
+import numpy as np
+import scipy
+import scipy.stats
+
+# Create confusion matrix
+from sklearn.metrics import (
+    accuracy_score,
+    confusion_matrix,
+    f1_score,
+    mean_absolute_error,
+    mean_squared_error,
+    precision_recall_fscore_support,
+    precision_score,
+    r2_score,
+    recall_score,
+)
+
+from espnet2.tasks.universa import parse_metrics_meta
+
+
+def get_parser():
+    parser = argparse.ArgumentParser(description="Universal evaluation script")
+    parser.add_argument(
+        "--level",
+        type=str,
+        default="utt",
+        choices=["utt", "sys"],
+    )
+    parser.add_argument(
+        "--ref_metrics",
+        type=str,
+        required=True,
+        help="reference metrics file",
+    )
+    parser.add_argument(
+        "--pred_metrics",
+        type=str,
+        required=True,
+        help="metrics prediction file",
+    )
+    parser.add_argument(
+        "--out_file",
+        type=str,
+        required=True,
+        help="output file",
+    )
+    parser.add_argument(
+        "--sys_info",
+        type=str,
+        default=None,
+        help="system information file",
+    )
+    parser.add_argument(
+        "--skip_missing",
+        type=bool,
+        default=False,
+        help="skip missing utterances",
+    )
+    parser.add_argument(
+        "--metric2type",
+        type=str,
+        default=None,
+        help="metric2type information",
+    )
+    return parser
+
+
+def evaluate_and_summarize(
+    ref_metrics_file,
+    pred_metrics_file,
+    level="utt",
+    sys_info_file=None,
+    skip_missing=False,
+    metric2type=None,
+):
+    """Evaluate metrics and provide summaries of regression and classification results.
+
+    Args:
+        ref_metrics_file: Path to reference metrics file
+        pred_metrics_file: Path to prediction metrics file
+        level: Evaluation level ('utt' or 'sys')
+        sys_info_file: Path to system information file
+        skip_missing: Whether to skip missing utterances
+        metric2type: Dictionary mapping metric names to types
+
+    Returns:
+        Dictionary with evaluation results and summaries
+    """
+    # Load metrics
+    ref_metrics, ref_metric_names = load_metrics(
+        ref_metrics_file, detect_metric_names=True
+    )
+    pred_metrics, metric_names = load_metrics(
+        pred_metrics_file, detect_metric_names=True
+    )
+
+    # Set default metric types if not provided
+    if metric2type is None:
+        metric2type = {metric_name: "numerical" for metric_name in metric_names}
+
+    # Load system information if provided
+    sys_info = load_sys_info(sys_info_file) if sys_info_file else None
+    assert (
+        sys_info is not None or level == "utt"
+    ), "System information is required for system-level evaluation"
+
+    # Evaluate all metrics
+    final_result = {}
+    for metric in metric_names:
+        metric_count = {
+            "miss_all": 0,
+            "miss_part_ref": 0,
+            "miss_part_pred": 0,
+            "match": 0,
+        }
+        if metric not in ref_metric_names:
+            metric_count["miss_all"] += 1
+        if level == "utt":
+            pred_metric, ref_metric = [], []
+        else:
+            pred_metric, ref_metric = {}, {}
+
+        # Collect metric values
+        for utt in pred_metrics.keys():
+            # Check for missing utterances and metrics
+            if utt not in ref_metrics.keys():
+                metric_count["miss_part_ref"] += 1
+                continue
+            if metric not in pred_metrics[utt]:
+                if skip_missing:
+                    metric_count["miss_part_pred"] += 1
+                    continue
+                raise ValueError(f"Missing metric: {metric} in prediction metric.scp")
+            if metric not in ref_metrics[utt]:
+                if skip_missing:
+                    metric_count["miss_part_ref"] += 1
+                    continue
+                raise ValueError(f"Missing metric: {metric} in reference metric.scp")
+
+            # Store metric values
+            if level == "utt":
+                pred_metric.append(pred_metrics[utt][metric])
+                ref_metric.append(ref_metrics[utt][metric])
+            else:
+                sys_id = sys_info[utt]
+                if sys_id not in pred_metric:
+                    pred_metric[sys_id] = []
+                    ref_metric[sys_id] = []
+                pred_metric[sys_id].append(pred_metrics[utt][metric])
+                ref_metric[sys_id].append(ref_metrics[utt][metric])
+
+        # Skip metrics with no data
+        if level == "utt" and len(pred_metric) == 0:
+            continue
+        elif level != "utt" and len(pred_metric) == 0:
+            continue
+
+        # Calculate metrics
+        if level == "utt":
+            if metric2type[metric] == "numerical":
+                eval_results = calculate_regression_metrics(
+                    ref_metric, pred_metric, prefix=f"utt_{metric}"
+                )
+            else:
+                eval_results = calculate_classification_metrics(
+                    ref_metric, pred_metric, prefix=f"utt_{metric}"
+                )
+        else:
+            if metric2type[metric] == "numerical":
+                pred_sys_avg = []
+                ref_sys_avg = []
+                for sys_id in pred_metric.keys():
+                    sys_pred_metrics = np.array(pred_metric[sys_id])
+                    sys_ref_metrics = np.array(ref_metric[sys_id])
+                    sys_pred_avg = np.mean(sys_pred_metrics)
+                    sys_ref_avg = np.mean(sys_ref_metrics)
+                    pred_sys_avg.append(sys_pred_avg)
+                    ref_sys_avg.append(sys_ref_avg)
+                eval_results = calculate_regression_metrics(
+                    ref_sys_avg, pred_sys_avg, prefix=f"sys_{metric}"
+                )
+            elif metric2type[metric] == "classification":
+                eval_results = calculate_system_classification_metrics(
+                    ref_metric, pred_metric, metric, prefix="sys"
+                )
+
+        # Add to final results
+        final_result.update(eval_results)
+
+    # Convert all values to float
+    for key in final_result.keys():
+        final_result[key] = float(final_result[key])
+
+    # Calculate summaries
+    summaries = summarize_metrics(final_result, skip_nan=True)
+    final_result.update(summaries)
+
+    return final_result
+
+    # print(f"{metric}: {value:.4f}")
+
+
+def summarize_metrics(results, skip_nan=True):
+    """Summarize evaluation results by averaging metrics of the same type.
+
+    Args:
+        results: Dictionary containing evaluation results
+        skip_nan: Whether to skip NaN values when calculating means
+
+    Returns:
+        Dictionary with summarized metrics for regression and classification
+    """
+    regression_metrics = defaultdict(list)
+    classification_metrics = defaultdict(list)
+
+    # Identify metric types and collect values
+    for key, value in results.items():
+        # Skip confusion matrices and class lists
+        if "confusion_matrix" in key or "classes" in key:
+            continue
+
+        # Skip NaN values if requested
+        if skip_nan and (value is None or np.isnan(value)):
+            continue
+
+        # Determine if regression or classification metric
+        metric_type = None
+        base_metric = None
+
+        # Regression metrics
+        for metric in [
+            "mse",
+            "rmse",
+            "mae",
+            "lcc",
+            "srcc",
+            "ktau",
+            "r2",
+            "min_abs_error",
+            "max_abs_error",
+            "mean_abs_error",
+            "std_abs_error",
+        ]:
+            if key.endswith(f"_{metric}") or f"_{metric}_" in key:
+                metric_type = "regression"
+                base_metric = metric
+                break
+
+        # Classification metrics
+        if metric_type is None:
+            for metric in ["accuracy", "precision", "recall", "f1"]:
+                if key.endswith(f"_{metric}") or f"_{metric}_" in key:
+                    metric_type = "classification"
+                    base_metric = metric
+                    break
+
+        # Skip metrics that couldn't be categorized
+        if metric_type is None or base_metric is None:
+            continue
+
+        # Store in appropriate collection
+        if metric_type == "regression":
+            regression_metrics[base_metric].append(value)
+        else:
+            classification_metrics[base_metric].append(value)
+
+    # Calculate means
+    regression_summary = {
+        f"mean_{metric}": np.mean(values)
+        for metric, values in regression_metrics.items()
+        if values
+    }
+
+    classification_summary = {
+        f"mean_{metric}": np.mean(values)
+        for metric, values in classification_metrics.items()
+        if values
+    }
+
+    return {
+        "regression_summary": regression_summary,
+        "classification_summary": classification_summary,
+    }
+
+
+def calculate_regression_metrics(ref_metric_scores, pred_metric_scores, prefix="utt"):
+    """Calculate comprehensive metrics for numerical predictions/scores.
+
+    Args:
+        ref_metric_scores: List/array of reference/ground truth scores (numerical)
+        pred_metric_scores: List/array of predicted scores (numerical)
+        prefix: Prefix for the metric names in the output dictionary
+
+    Returns:
+        Dictionary containing regression evaluation metrics
+    """
+    if len(ref_metric_scores) != len(pred_metric_scores):
+        raise ValueError(
+            f"Number of samples mismatch: {len(ref_metric_scores)} != {len(pred_metric_scores)}"
+        )
+
+    # Convert inputs to numpy arrays if they aren't already
+    ref_metric_scores = np.array(ref_metric_scores, dtype=float)
+    pred_metric_scores = np.array(pred_metric_scores, dtype=float)
+
+    # Check for NaN values
+    if np.isnan(ref_metric_scores).any():
+        raise ValueError("Input reference arrays contain NaN values")
+    if np.isnan(pred_metric_scores).any():
+        raise ValueError("Input prediction arrays contain NaN values")
+
+    # Basic error metrics
+    mse = mean_squared_error(ref_metric_scores, pred_metric_scores)
+    rmse = np.sqrt(mse)
+    mae = mean_absolute_error(ref_metric_scores, pred_metric_scores)
+
+    # Correlation metrics
+    # Handle potential errors with correlation calculations
+    try:
+        lcc = np.corrcoef(ref_metric_scores, pred_metric_scores)[0, 1]
+    except:
+        lcc = np.nan
+
+    try:
+        srcc, srcc_pvalue = scipy.stats.spearmanr(ref_metric_scores, pred_metric_scores)
+    except:
+        srcc = np.nan
+        srcc_pvalue = np.nan
+
+    try:
+        ktau, ktau_pvalue = scipy.stats.kendalltau(
+            ref_metric_scores, pred_metric_scores
+        )
+    except:
+        ktau = np.nan
+        ktau_pvalue = np.nan
+
+    # Goodness of fit
+    r2 = r2_score(ref_metric_scores, pred_metric_scores)
+
+    # Calculate min, max, mean errors
+    abs_errors = np.abs(ref_metric_scores - pred_metric_scores)
+    min_abs_error = np.min(abs_errors)
+    max_abs_error = np.max(abs_errors)
+    mean_abs_error = np.mean(abs_errors)
+    std_abs_error = np.std(abs_errors)
+
+    return {
+        f"{prefix}_mse": mse,
+        f"{prefix}_rmse": rmse,
+        f"{prefix}_mae": mae,
+        f"{prefix}_lcc": lcc,
+        f"{prefix}_srcc": srcc,
+        f"{prefix}_srcc_pvalue": srcc_pvalue,
+        f"{prefix}_ktau": ktau,
+        f"{prefix}_ktau_pvalue": ktau_pvalue,
+        f"{prefix}_r2": r2,
+        f"{prefix}_min_abs_error": min_abs_error,
+        f"{prefix}_max_abs_error": max_abs_error,
+        f"{prefix}_mean_abs_error": mean_abs_error,
+        f"{prefix}_std_abs_error": std_abs_error,
+    }
+
+
+def calculate_classification_metrics(ref_classes, pred_classes, prefix="cls"):
+    """Calculate classification-level metrics for string labels.
+
+    Args:
+        ref_classes: List of reference/ground truth class labels (strings)
+        pred_classes: List of predicted class labels (strings)
+        prefix: Prefix for the metric names in the output dictionary
+
+    Returns:
+        Dictionary containing classification metrics
+    """
+    if len(ref_classes) != len(pred_classes):
+        raise ValueError(
+            f"Number of samples mismatch: {len(ref_classes)} != {len(pred_classes)}"
+        )
+
+    # Accuracy
+    correct = sum(1 for r, p in zip(ref_classes, pred_classes) if r == p)
+    accuracy = correct / len(ref_classes)
+
+    # Get unique classes from both lists
+    unique_classes = sorted(set(ref_classes + pred_classes))
+
+    # cm = confusion_matrix(ref_classes, pred_classes, labels=unique_classes)
+
+    # Calculate precision, recall, and F1 score
+    precision, recall, f1, _ = precision_recall_fscore_support(
+        ref_classes,
+        pred_classes,
+        average="macro",
+        labels=unique_classes,
+        zero_division=0,
+    )
+
+    # Calculate weighted versions
+    precision_weighted, recall_weighted, f1_weighted, _ = (
+        precision_recall_fscore_support(
+            ref_classes,
+            pred_classes,
+            average="weighted",
+            labels=unique_classes,
+            zero_division=0,
+        )
+    )
+
+    return {
+        f"{prefix}_accuracy": accuracy,
+        f"{prefix}_precision_macro": precision,
+        f"{prefix}_recall_macro": recall,
+        f"{prefix}_f1_macro": f1,
+        f"{prefix}_precision_weighted": precision_weighted,
+        f"{prefix}_recall_weighted": recall_weighted,
+        f"{prefix}_f1_weighted": f1_weighted,
+        # f"{prefix}_confusion_matrix": cm,
+        # f"{prefix}_classes": unique_classes
+    }
+
+
+def calculate_system_classification_metrics(
+    ref_metric, pred_metric, metric, prefix="sys"
+):
+    """Calculate system-level metrics for classification tasks.
+
+    Args:
+        ref_metric: Dictionary mapping system IDs to lists of reference class labels
+        pred_metric: Dictionary mapping system IDs to lists of predicted class labels
+        metric: The name of the metric being evaluated
+        prefix: Prefix for the metric names in the output dictionary
+
+    Returns:
+        Dictionary containing system-level classification metrics
+    """
+    # Collect all reference and prediction classes across systems
+    all_ref_classes = []
+    all_pred_classes = []
+
+    # Create system-level confusion matrices
+    system_accuracies = []
+    system_f1_scores = []
+    system_precisions = []
+    system_recalls = []
+
+    # Process each system
+    for sys_id in pred_metric.keys():
+        sys_pred_classes = pred_metric[sys_id]
+        sys_ref_classes = ref_metric[sys_id]
+
+        # Add to the overall collection
+        all_ref_classes.extend(sys_ref_classes)
+        all_pred_classes.extend(sys_pred_classes)
+
+        # Calculate per-system metrics
+        from sklearn.metrics import (
+            accuracy_score,
+            f1_score,
+            precision_score,
+            recall_score,
+        )
+
+        # System accuracy
+        sys_accuracy = accuracy_score(sys_ref_classes, sys_pred_classes)
+        system_accuracies.append(sys_accuracy)
+
+        # System F1 (macro)
+        try:
+            sys_f1 = f1_score(
+                sys_ref_classes, sys_pred_classes, average="macro", zero_division=0
+            )
+            system_f1_scores.append(sys_f1)
+        except:
+            system_f1_scores.append(np.nan)
+
+        # System precision & recall
+        try:
+            sys_precision = precision_score(
+                sys_ref_classes, sys_pred_classes, average="macro", zero_division=0
+            )
+            system_precisions.append(sys_precision)
+        except:
+            system_precisions.append(np.nan)
+
+        try:
+            sys_recall = recall_score(
+                sys_ref_classes, sys_pred_classes, average="macro", zero_division=0
+            )
+            system_recalls.append(sys_recall)
+        except:
+            system_recalls.append(np.nan)
+
+    # Overall metrics across all systems
+    overall_accuracy = accuracy_score(all_ref_classes, all_pred_classes)
+
+    try:
+        overall_f1 = f1_score(
+            all_ref_classes, all_pred_classes, average="macro", zero_division=0
+        )
+        overall_precision = precision_score(
+            all_ref_classes, all_pred_classes, average="macro", zero_division=0
+        )
+        overall_recall = recall_score(
+            all_ref_classes, all_pred_classes, average="macro", zero_division=0
+        )
+    except:
+        overall_f1 = np.nan
+        overall_precision = np.nan
+        overall_recall = np.nan
+
+    # Get unique classes
+    unique_classes = sorted(set(all_ref_classes + all_pred_classes))
+
+    # Create overall confusion matrix
+    # try:
+    #     cm = confusion_matrix(all_ref_classes, all_pred_classes, labels=unique_classes)
+    # except:
+    #     cm = None
+
+    # Calculate mean and std of system-level metrics
+    mean_system_accuracy = np.mean(system_accuracies)
+    std_system_accuracy = np.std(system_accuracies)
+
+    mean_system_f1 = np.mean(system_f1_scores)
+    std_system_f1 = np.std(system_f1_scores)
+
+    mean_system_precision = np.mean(system_precisions)
+    std_system_precision = np.std(system_precisions)
+
+    mean_system_recall = np.mean(system_recalls)
+    std_system_recall = np.std(system_recalls)
+
+    return {
+        f"{prefix}_{metric}_overall_accuracy": overall_accuracy,
+        f"{prefix}_{metric}_overall_f1": overall_f1,
+        f"{prefix}_{metric}_overall_precision": overall_precision,
+        f"{prefix}_{metric}_overall_recall": overall_recall,
+        f"{prefix}_{metric}_mean_system_accuracy": mean_system_accuracy,
+        f"{prefix}_{metric}_std_system_accuracy": std_system_accuracy,
+        f"{prefix}_{metric}_mean_system_f1": mean_system_f1,
+        f"{prefix}_{metric}_std_system_f1": std_system_f1,
+        f"{prefix}_{metric}_mean_system_precision": mean_system_precision,
+        f"{prefix}_{metric}_std_system_precision": std_system_precision,
+        f"{prefix}_{metric}_mean_system_recall": mean_system_recall,
+        f"{prefix}_{metric}_std_system_recall": std_system_recall,
+        # f"{prefix}_{metric}_confusion_matrix": cm,
+        # f"{prefix}_{metric}_classes": unique_classes
+    }
+
+
+def load_sys_info(sys_info_file: str):
+    utt2sys = {}
+    with open(sys_info_file, "r") as f:
+        for line in f:
+            line = line.strip()
+            if not line:
+                continue
+            parts = line.split(maxsplit=1)
+            utt2sys[parts[0]] = parts[1]
+    return utt2sys
+
+
+def load_metrics(metrics_file, detect_metric_names=False):
+    utt2metrics = {}
+    metric_names = set()
+    with open(metrics_file, "r") as f:
+        for line in f:
+            line = line.strip()
+            if not line:
+                continue
+            parts = line.split(maxsplit=1)
+            if len(parts) != 2:
+                raise ValueError(f"Invalid line: {line}")
+            utt, metrics = parts
+            try:
+                # utt2metrics[utt] = json.loads(metrics.replace("'", '"').replace("inf", "0"))
+                utt2metrics[utt] = json.loads(metrics)
+            except:
+                raise ValueError(
+                    "original line: {}, {}".format(line, metrics.replace("'", '"'))
+                )
+            if detect_metric_names:
+                metric_names = set(utt2metrics[utt].keys())
+                metric_names.update(metric_names)
+
+    return utt2metrics, metric_names
+
+
+if __name__ == "__main__":
+    args = get_parser().parse_args()
+    ref_metrics, ref_metric_names = load_metrics(
+        args.ref_metrics, detect_metric_names=True
+    )
+    pred_metrics, metric_names = load_metrics(
+        args.pred_metrics, detect_metric_names=True
+    )
+    if args.metric2type is None:
+        metric2type = {metric_name: "numerical" for metric_name in metric_names}
+    else:
+        metric2type = parse_metrics_meta(args.metric2type)
+
+    sys_info = load_sys_info(args.sys_info) if args.sys_info else None
+    assert (
+        sys_info is not None or args.level == "utt"
+    ), "System information is required for system-level evaluation"
+    final_result = {}
+
+    for metric in metric_names:
+        metric_count = {
+            "miss_all": 0,
+            "miss_part_ref": 0,
+            "miss_part_pred": 0,
+            "match": 0,
+        }
+        if metric not in ref_metric_names:
+            metric_count["miss_all"] += 1
+        if args.level == "utt":
+            pred_metric, ref_metric = [], []
+        else:
+            pred_metric, ref_metric = {}, {}
+        for utt in pred_metrics.keys():
+            # Checks for missing utterances and metrics
+            if utt not in ref_metrics.keys():
+                metric_count["miss_part_ref"] += 1
+            if metric not in pred_metrics[utt]:
+                if args.skip_missing:
+                    metric_count["miss_part_pred"] += 1
+                    continue
+                raise ValueError(f"Missing metric: {metric} in prediction metric.scp")
+            if metric not in ref_metrics[utt]:
+                if args.skip_missing:
+                    metric_count["miss_part_ref"] += 1
+                    continue
+                raise ValueError(f"Missing metric: {metric} in reference metric.scp")
+            if args.level == "utt":
+                pred_metric.append(pred_metrics[utt][metric])
+                ref_metric.append(ref_metrics[utt][metric])
+            else:
+                sys_id = sys_info[utt]
+                if sys_id not in pred_metric:
+                    pred_metric[sys_id] = []
+                    ref_metric[sys_id] = []
+                pred_metric[sys_id].append(pred_metrics[utt][metric])
+                ref_metric[sys_id].append(ref_metrics[utt][metric])
+
+        if args.level == "utt":
+            if metric2type[metric] == "numerical":
+                try:
+                    eval_results = calculate_regression_metrics(
+                        ref_metric, pred_metric, prefix="utt_{}".format(metric)
+                    )
+                except Exception as e:
+                    logging.warning(
+                        "Skip processing metric {} due to {}".format(metric, e)
+                    )
+                    eval_results = {}
+            else:
+                try:
+                    eval_results = calculate_classification_metrics(
+                        ref_metric, pred_metric, prefix="utt_{}".format(metric)
+                    )
+                except Exception as e:
+                    logging.warning(
+                        "Skip processing metric {} due to {}".format(metric, e)
+                    )
+                    eval_results = {}
+        else:
+            if metric2type[metric] == "numerical":
+                pred_sys_avg = []
+                ref_sys_avg = []
+                for sys_id in pred_metric.keys():
+                    sys_pred_metrics = np.array(pred_metric[sys_id])
+                    sys_ref_metrics = np.array(ref_metric[sys_id])
+                    sys_pred_avg = np.mean(sys_pred_metrics)
+                    sys_ref_avg = np.mean(sys_ref_metrics)
+                    pred_sys_avg.append(sys_pred_avg)
+                    ref_sys_avg.append(sys_ref_avg)
+                eval_results = calculate_regression_metrics(
+                    ref_sys_avg, pred_sys_avg, prefix="sys_{}".format(metric)
+                )
+            elif metric2type[metric] == "classification":
+                eval_results = calculate_system_classification_metrics(
+                    ref_metric, pred_metric, metric, prefix="sys"
+                )
+
+        final_result.update(eval_results)
+    for key in final_result.keys():
+        final_result[key] = float(final_result[key])
+
+    summary_result = summarize_metrics(final_result)
+    with open(args.out_file, "w") as f:
+        json.dump(final_result, f, indent=4)
+    with open(args.out_file + ".summary", "w") as f:
+        json.dump(summary_result, f, indent=4)
+    logging.info(f"Results saved to {args.out_file}")
+
+# Example usage:
+# python universa_eval.py --level utt --ref_metrics ref_metrics.scp --pred_metrics pred_metrics.scp --out_file result.json