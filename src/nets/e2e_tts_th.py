--- conflicted
+++ resolved
@@ -16,14 +16,8 @@
 from torch.nn.utils.rnn import pack_padded_sequence
 from torch.nn.utils.rnn import pad_packed_sequence
 
-<<<<<<< HEAD
 from e2e_asr_th import AttLoc
 from e2e_asr_th import to_cuda
-from e2e_asr_th import torch_is_old
-=======
-from e2e_asr_attctc_th import AttLoc
-from e2e_asr_attctc_th import to_cuda
->>>>>>> c77b3ca2
 
 
 def encoder_init(m):
