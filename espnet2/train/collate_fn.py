import logging
import math
import random
from typing import Collection, Dict, List, Tuple, Union

import numpy as np
<<<<<<< HEAD
import scipy.signal
=======
import scipy
>>>>>>> 3bff1f00
import soundfile
import torch
from typeguard import typechecked

from espnet2.train.preprocessor import detect_non_silence
from espnet.nets.pytorch_backend.nets_utils import pad_list

logger = logging.getLogger(__name__)


class CommonCollateFn:
    """Functor class of common_collate_fn()"""

    @typechecked
    def __init__(
        self,
        float_pad_value: Union[float, int] = 0.0,
        int_pad_value: int = -32768,
        not_sequence: Collection[str] = (),
        not_process: Collection[str] = (),
    ):
        self.float_pad_value = float_pad_value
        self.int_pad_value = int_pad_value
        self.not_sequence = set(not_sequence)
        self.not_process = set(not_process)

    def __repr__(self):
        return (
            f"{self.__class__}(float_pad_value={self.float_pad_value}, "
            f"int_pad_value={self.float_pad_value})"
        )

    def __call__(
        self, data: Collection[Tuple[str, Dict[str, np.ndarray]]]
    ) -> Tuple[List[str], Dict[str, Union[torch.Tensor, Tuple]]]:
        return common_collate_fn(
            data,
            float_pad_value=self.float_pad_value,
            int_pad_value=self.int_pad_value,
            not_sequence=self.not_sequence,
            not_process=self.not_process,
        )


class HuBERTCollateFn(CommonCollateFn):
    """HuBERT functor class of common_collate_fn()"""

    @typechecked
    def __init__(
        self,
        float_pad_value: Union[float, int] = 0.0,
        int_pad_value: int = -32768,
        label_downsampling: int = 1,
        pad: bool = False,
        rand_crop: bool = True,
        crop_audio: bool = True,
        not_sequence: Collection[str] = (),
        window_size: float = 25,
        window_shift: float = 20,
        sample_rate: float = 16,
        noise_scp: str = "data/noise/wav.scp",
        noise_apply_prob: float = 1.0,
        noise_db_range: str = "-5_20",
        dynamic_mixing_gain_db: float = 5.0,
        dynamic_mixing_prob=0.1,
        mix_speech: bool = False,
        reverb_speech: bool = False,
        rir_scp: str = "data/rirs/wav.scp",
        rir_apply_prob: float = 0.3,
        train: bool = True,
    ):
        super().__init__(
            float_pad_value=float_pad_value,
            int_pad_value=int_pad_value,
            not_sequence=not_sequence,
        )
        self.float_pad_value = float_pad_value
        self.int_pad_value = int_pad_value
        self.label_downsampling = label_downsampling
        self.pad = pad
        self.rand_crop = rand_crop
        self.crop_audio = crop_audio
        self.not_sequence = set(not_sequence)
        self.window_size = window_size
        self.window_shift = window_shift
        self.sample_rate = sample_rate
        self.train = train
        self.mix_speech = mix_speech
        self.reverb_speech = reverb_speech
        self.dynamic_mixing_prob = dynamic_mixing_prob
        self.noise_apply_prob = noise_apply_prob
        self.dynamic_mixing_gain_db = dynamic_mixing_gain_db
        self.rir_apply_prob = rir_apply_prob

        # Load noise data for WavLM-style
        if train and mix_speech and noise_scp is not None:
            self.noises = {}
            self.noise_paths = []
            with open(noise_scp, "r", encoding="utf-8") as f:
                for line in f:
                    sps = line.strip().split(None, 1)
                    if len(sps) == 1:
                        noise_path = sps[0]
                    else:
                        noise_path = sps[1]
                    self.noise_paths.append(noise_path)
            sps = noise_db_range.split("_")
            if len(sps) == 1:
                self.noise_db_low = self.noise_db_high = float(sps[0])
            elif len(sps) == 2:
                self.noise_db_low, self.noise_db_high = float(sps[0]), float(sps[1])
            else:
                raise ValueError(
                    "Format error: '{noise_db_range}' e.g. -3_4 -> [-3db,4db]"
                )
        else:
            self.noises = None

        # Load RIRs for reverberation
        if train and reverb_speech and rir_scp is not None:
            self.rirs = {}
            self.rir_paths = []
            with open(rir_scp, "r", encoding="utf-8") as f:
                for line in f:
                    sps = line.strip().split(None, 1)
                    if len(sps) == 1:
                        rir_path = sps[0]
                    else:
                        rir_path = sps[1]
                    self.rir_paths.append(rir_path)
        else:
            self.rirs = None

    def _read_rir_audio_(self):
        """Read RIR audio from a list of paths.

        We cache the audio in memory to reduce I/O.
        """
        rir_path = np.random.choice(self.rir_paths)
        rir = None
        if rir_path is not None:
            if rir_path in self.rirs:
                rir = self.rirs[rir_path]
            else:
                with soundfile.SoundFile(rir_path) as f:
                    rir = f.read(dtype=np.float32, always_2d=False)
                    if rir.ndim == 2:
                        rir = np.mean(rir, axis=1)
                self.rirs[rir_path] = rir
        return rir

    def _read_noise_audio_(self):
        """Read noise audio from a list of paths.

        We cache the audio in memory to reduce I/O.
        """
        noise_path = np.random.choice(self.noise_paths)
        noise = None
        if noise_path is not None:
            if noise_path in self.noises:
                noise = self.noises[noise_path]
            else:
                with soundfile.SoundFile(noise_path) as f:
                    noise = f.read(dtype=np.float32, always_2d=False)
                self.noises[noise_path] = noise
        return noise

    def _get_aligned_reverb_signal(self, speech):
        """Simulate reverberant audio with a random RIR.

        It is re-aligned to the original signal for
        compatability with HuBERT-style training.

        See https://aclanthology.org/2024.emnlp-main.570/.
        """

        rir = self._read_rir_audio_()
        # speech.shape: [mics=1, samples]
        # rir.shape: [mics=1, samples2]

        speech = speech.reshape(1, -1)
        rir = rir.reshape(1, -1)

        power = (speech[detect_non_silence(speech)] ** 2).mean()
        dt = np.argmax(rir, axis=1).min()
        speech2 = scipy.signal.convolve(speech, rir, mode="full")[
            :, dt : dt + speech.shape[1]
        ]

        # Reverse mean power to the original power
        power2 = (speech2[detect_non_silence(speech2)] ** 2).mean()
        speech2 = np.sqrt(power / max(power2, 1e-10)) * speech2

        return speech2.flatten()

    def _add_noise_wavlm(self, data, speech, speech_id):
        """WavLM-style augmentation.

        We randomly choose one of two methods:
            - Denoising -> sample an acoustic noise
            - Separation -> sample another utterance from the batch

        See https://arxiv.org/abs/2110.13900 for details
        """
        power = (speech[detect_non_silence(speech)] ** 2).mean()
        if self.dynamic_mixing_prob >= np.random.random() or len(data) == 1:
            noise = self._read_noise_audio_().squeeze()
            noise_db = np.random.uniform(self.noise_db_low, self.noise_db_high)
        else:
            noise = random.choice(data)
            while noise[0] == speech_id:
                noise = random.choice(data)
            noise = noise[1]["speech"]
            noise_db = np.random.uniform(
                -self.dynamic_mixing_gain_db, self.dynamic_mixing_gain_db
            )

        length = min(np.random.randint(1, len(speech) // 2 + 1), len(noise))
        speech_start = np.random.randint(0, len(speech) - length + 1)
        noise_start = np.random.randint(0, len(noise) - length + 1)

        noise_power = (noise**2).mean()
        scale = (
            10 ** (-noise_db / 20) * np.sqrt(power) / np.sqrt(max(noise_power, 1e-10))
        )
        noise = noise * scale
        speech[speech_start : speech_start + length] += noise[
            noise_start : noise_start + length
        ]

        return speech

    def __repr__(self):
        return (
            f"{self.__class__}(float_pad_value={self.float_pad_value}, "
            f"int_pad_value={self.float_pad_value}, "
            f"label_downsampling={self.label_downsampling}, "
            f"pad_value={self.pad}, rand_crop={self.rand_crop}) "
        )

    def __call__(
        self, data: Collection[Tuple[str, Dict[str, np.ndarray]]]
    ) -> Tuple[List[str], Dict[str, torch.Tensor]]:
        assert "speech" in data[0][1]
        if self.pad:
            num_frames = max([sample["speech"].shape[0] for uid, sample in data])
        else:
            num_frames = min([sample["speech"].shape[0] for uid, sample in data])

        new_data = []
        if self.train or self.label_downsampling > 1:
            for uid, sample in data:
                waveform = sample["speech"]
                label = sample["text"] if "text" in sample else None

                assert waveform.ndim == 1
                length = waveform.size

                # WavLM Noise
                if (
                    self.train
                    and self.mix_speech
                    and self.noise_apply_prob >= np.random.random()
                ):
                    waveform = self._add_noise_wavlm(data, waveform, uid)

                # Reverberation Augmentation
                if (
                    self.train
                    and self.reverb_speech
                    and self.rir_apply_prob >= np.random.random()
                ):
                    waveform = self._get_aligned_reverb_signal(waveform)

                # The MFCC feature is 10ms per frame, while the transformer output
                # is 20ms per frame. Downsample the KMeans label
                # if it's generated by MFCC features.

                if self.label_downsampling > 1 and label is not None:
                    label = label[:: self.label_downsampling]
                if self.train and self.crop_audio:
                    waveform, label, length = _crop_audio_label(
                        waveform,
                        label,
                        length,
                        num_frames,
                        self.rand_crop,
                        self.window_size,
                        self.window_shift,
                        self.sample_rate,
                    )
                if label is not None:
                    new_data.append((uid, dict(speech=waveform, text=label)))
                else:
                    new_data.append((uid, dict(speech=waveform)))
        else:
            new_data = data

        return common_collate_fn(
            new_data,
            float_pad_value=self.float_pad_value,
            int_pad_value=self.int_pad_value,
            not_sequence=self.not_sequence,
        )


def _crop_audio_label(
    waveform: torch.Tensor,
    label: torch.Tensor,
    length: torch.Tensor,
    num_frames: int,
    rand_crop: bool,
    window_size: int = 25,
    window_shift: int = 20,
    sample_rate: int = 16,
) -> Tuple[torch.Tensor, torch.Tensor, torch.Tensor]:
    """Collate the audio and label at the same time.

    Args:
        waveform (Tensor): The waveform Tensor with dimensions `(time)`.
        label (Tensor): The label Tensor with dimensions `(seq)`.
        length (Tensor): The length Tensor with dimension `(1,)`.
        num_frames (int): The final length of the waveform.
        rand_crop (bool): if ``rand_crop`` is True, the starting index of the
            waveform and label is random if the length is longer than the minimum
            length in the mini-batch.
        window_size (int): reception field of conv feature extractor (in ms).
            In default, calculated by [400 (samples) / 16 (sample_rate)].
        window_shift (int): the stride of conv feature extractor (in ms).
            In default, calculated by [320 (samples) / 16 (sample_rate)].
        sample_rate (int): number of samples in audio signal per millisecond.

    Returns:
        (Tuple(Tensor, Tensor, Tensor)): Returns the Tensors for the waveform,
            label, and the waveform length.

    """

    frame_offset = 0
    if waveform.size > num_frames and rand_crop:
        diff = waveform.size - num_frames
        frame_offset = torch.randint(diff, size=(1,))
    elif waveform.size < num_frames:
        num_frames = waveform.size
    label_offset = max(
        math.floor(
            (frame_offset - window_size * sample_rate) / (window_shift * sample_rate)
        )
        + 1,
        0,
    )
    num_label = (
        math.floor(
            (num_frames - window_size * sample_rate) / (window_shift * sample_rate)
        )
        + 1
    )
    waveform = waveform[frame_offset : frame_offset + num_frames]
    if label is not None:
        label = label[label_offset : label_offset + num_label]
    length = num_frames

    return waveform, label, length


@typechecked
def common_collate_fn(
    data: Collection[Tuple[str, Dict[str, np.ndarray]]],
    float_pad_value: Union[float, int] = 0.0,
    int_pad_value: int = -32768,
    not_sequence: Collection[str] = (),
    not_process: Collection[str] = (),
) -> Tuple[List[str], Dict[str, Union[torch.Tensor, Tuple]]]:
    """Concatenate ndarray-list to an array and convert to torch.Tensor.

    Examples:
        >>> from espnet2.samplers.constant_batch_sampler import ConstantBatchSampler,
        >>> import espnet2.tasks.abs_task
        >>> from espnet2.train.dataset import ESPnetDataset
        >>> sampler = ConstantBatchSampler(...)
        >>> dataset = ESPnetDataset(...)
        >>> keys = next(iter(sampler)
        >>> batch = [dataset[key] for key in keys]
        >>> batch = common_collate_fn(batch)
        >>> model(**batch)

        Note that the dict-keys of batch are propagated from
        that of the dataset as they are.

    """
    uttids = [u for u, _ in data]
    data = [d for _, d in data]

    assert all(set(data[0]) == set(d) for d in data), "dict-keys mismatching"
    assert all(
        not k.endswith("_lengths") for k in data[0]
    ), f"*_lengths is reserved: {list(data[0])}"

    output = {}
    for key in data[0]:
        # NOTE(Jinchuan): force some structured items to be unchanged.
        # return it as a tuple
        if key in not_process:
            output[key] = tuple(d[key] for d in data)
            continue

        # NOTE(kamo):
        # Each models, which accepts these values finally, are responsible
        # to repaint the pad_value to the desired value for each tasks.
        if data[0][key].dtype.kind == "i":
            pad_value = int_pad_value
        else:
            pad_value = float_pad_value

        array_list = [d[key] for d in data]

        # Assume the first axis is length:
        # tensor_list: Batch x (Length, ...)
        tensor_list = [torch.from_numpy(a) for a in array_list]
        # tensor: (Batch, Length, ...)
        tensor = pad_list(tensor_list, pad_value)
        output[key] = tensor

        # lens: (Batch,)
        if key not in not_sequence:
            lens = torch.tensor([d[key].shape[0] for d in data], dtype=torch.long)
            output[key + "_lengths"] = lens

    output = (uttids, output)
    return output


class UniversaCollateFn(CommonCollateFn):
    """Universa functor class of common_collate_fn()"""

    @typechecked
    def __init__(
        self,
        numerical_metrics: List[str],
        categorical_metrics: List[str],
        sequential_metric: bool = False,
        float_pad_value: Union[float, int] = 0.0,
        metric_pad_value: Union[float, int] = -1e10,
        metric_token_pad_value: int = 0,
        int_pad_value: int = -32768,
        not_sequence: Collection[str] = (),
        randomize: bool = True,
    ):
        """
        Args:
            numerical_metrics: List of numerical metric names
            categorical_metrics: List of categorical metric names
            sequential_metric: If True, treat the metrics as a sequence
            float_pad_value: Padding value for float tensors
            metric_pad_value: Padding value for metrics
            metric_token_pad_value: Padding value for metric tokens
            int_pad_value: Padding value for int tensors
            not_sequence: List of keys that should not be treated as sequences
            randomize: If True, shuffle the order of the tokens in the tensor
        """
        if len(numerical_metrics) == 0 and len(categorical_metrics) == 0:
            raise ValueError(
                "At least one of numerical_metrics or categorical_metrics should be provided."
            )

        super().__init__(
            float_pad_value=float_pad_value,
            int_pad_value=int_pad_value,
            not_sequence=not_sequence,
        )
        self.numerical_metrics = numerical_metrics
        self.categorical_metrics = categorical_metrics
        self.sequential_metric = sequential_metric
        self.metric_pad_value = metric_pad_value
        self.metric_token_pad_value = metric_token_pad_value
        self.randomize = randomize

        if self.randomize:
            # Shuffle the items to randomize their order
            logger.info("Randomizing the order of the metrics.")
        else:
            logger.info(
                "Sorting the items by their keys to maintain a consistent order (from metric2id)."
            )
        if len(numerical_metrics) == 0 and len(categorical_metrics) == 0:
            raise ValueError(
                "At least one of numerical_metrics or categorical_metrics should be provided."
            )

    def __repr__(self):
        return (
            f"{self.__class__}(float_pad_value={self.float_pad_value}, "
            f"int_pad_value={self.float_pad_value}), "
            f"metric_pad_value={self.metric_pad_value}",
            f"metric_token_pad_value={self.metric_token_pad_value}",
            f"numerical_metrics={self.numerical_metrics}",
            f"categorical_metrics={self.categorical_metrics}",
            f"sequential_metric={self.sequential_metric}",
        )

    def _create_metric_sequence_tensor(self, metrics_dict):
        """
        Creates a tensor from randomized metric label and value token pairs.

        Args:
            metrics_dict: Dictionary where each value is a tuple of
                        (metric_label_token, metric_value_token) as integers

        Returns:
            torch.Tensor: A 1D tensor containing interleaved label and value tokens
        """
        # Get all items as a list
        items = list(metrics_dict.items())

        if self.randomize:
            # Shuffle the items to randomize their order
            random.shuffle(items)
        else:
            # Sort the items by their keys to maintain a consistent order
            items.sort(key=lambda x: x[0])

        # Initialize empty list to collect tokens
        all_tokens = []

        # Interleave label and value tokens
        for _, (label_token, value_token) in items:
            all_tokens.append(label_token)
            all_tokens.append(value_token)

        # Convert the list of integers to a tensor
        return torch.tensor(all_tokens)

    def __call__(
        self, data: Collection[Tuple[str, Dict[str, np.ndarray]]]
    ) -> Tuple[List[str], Dict[str, torch.Tensor]]:

        uttids = [u for u, _ in data]
        data = [d for _, d in data]

        assert all(set(data[0]) == set(d) for d in data), "dict-keys mismatching"
        assert all(
            not k.endswith("_lengths") for k in data[0]
        ), f"*_lengths is reserved: {list(data[0])}"

        output = {}
        for key in data[0]:
            if key == "metrics":
                continue

            # NOTE(kamo):
            # Each models, which accepts these values finally, are responsible
            # to repaint the pad_value to the desired value for each tasks.
            if data[0][key].dtype.kind == "i":
                pad_value = self.int_pad_value
            else:
                pad_value = self.float_pad_value

            array_list = [d[key] for d in data]

            # Assume the first axis is length:
            # tensor_list: Batch x (Length, ...)
            tensor_list = [torch.from_numpy(a) for a in array_list]
            # tensor: (Batch, Length, ...)
            tensor = pad_list(tensor_list, pad_value)
            output[key] = tensor

            # lens: (Batch,)
            if key not in self.not_sequence:
                lens = torch.tensor([d[key].shape[0] for d in data], dtype=torch.long)
                output[key + "_lengths"] = lens

        if data[0].get("metrics") is None:
            # For inference
            output = (uttids, output)
            return output

        metrics_data = [d["metrics"] for d in data]
        output_metrics = {}
        if self.sequential_metric:
            # NOTE(jiatong): For sequential option, we use metric_meta_label
            # and metric_value
            assert (
                len(self.numerical_metrics) == 0
            ), "numerical_metrics should be empty for sequential option"
            tensor_list = []
            for m in metrics_data:
                token_sequence = self._create_metric_sequence_tensor(m)
                tensor_list.append(token_sequence)
            output_metric_tokens = pad_list(tensor_list, self.metric_token_pad_value)
            lens = torch.tensor(
                [token_info.shape[0] for token_info in tensor_list], dtype=torch.long
            )
            output_metrics["metric_token"] = output_metric_tokens
            output_metrics["metric_token_lengths"] = lens
        else:
            for metric in self.numerical_metrics:
                tensor = torch.tensor(
                    [m.get(metric, self.metric_pad_value) for m in metrics_data]
                )
                output_metrics[metric] = tensor
            for metric in self.categorical_metrics:
                # NOTE(jiatong): For parallel (non-sequential) option, we do not
                # use metric_meta_label. only use metric_value

                tensor = torch.tensor(
                    [
                        m.get(metric, (0, self.metric_token_pad_value))[-1]
                        for m in metrics_data
                    ]
                )
                output_metrics[metric] = tensor

        output["metrics"] = output_metrics

        output = (uttids, output)

        return output<|MERGE_RESOLUTION|>--- conflicted
+++ resolved
@@ -4,11 +4,8 @@
 from typing import Collection, Dict, List, Tuple, Union
 
 import numpy as np
-<<<<<<< HEAD
 import scipy.signal
-=======
 import scipy
->>>>>>> 3bff1f00
 import soundfile
 import torch
 from typeguard import typechecked
