"""Iterable dataset module."""

import copy
import json
from io import StringIO
from pathlib import Path
from typing import Callable, Collection, Dict, Iterator, List, Optional, Tuple, Union

import kaldiio
import numpy as np
import soundfile
import torch
from torch.utils.data.dataset import IterableDataset
from typeguard import typechecked

from espnet2.train.dataset import ESPnetDataset


def load_kaldi(input):
    if input is None:  # NOTE(jiatong): use None value for missing mat
        return None
    retval = kaldiio.load_mat(input)
    if isinstance(retval, tuple):
        assert len(retval) == 2, len(retval)
        if isinstance(retval[0], int) and isinstance(retval[1], np.ndarray):
            # sound scp case
            rate, array = retval
        elif isinstance(retval[1], int) and isinstance(retval[0], np.ndarray):
            # Extended ark format case
            array, rate = retval
        else:
            raise RuntimeError(f"Unexpected type: {type(retval[0])}, {type(retval[1])}")

        # Multichannel wave fie
        # array: (NSample, Channel) or (Nsample)

    else:
        # Normal ark case
        assert isinstance(retval, np.ndarray), type(retval)
        array = retval
    return array


DATA_TYPES = {
    # NOTE(jiatong): use None result for missing mat
    "sound": lambda x: soundfile.read(x)[0] if x is not None else None,
    "multi_columns_sound": lambda x: np.concatenate(
        [soundfile.read(xx, always_2d=True)[0] for xx in x.split()], axis=1
    ),
    "variable_columns_sound": lambda x: np.stack(
        [soundfile.read(xx)[0] for xx in x.split()], axis=0
    ),
    "kaldi_ark": load_kaldi,
    "npy": np.load,
    "text_int": lambda x: np.loadtxt(
        StringIO(x), ndmin=1, dtype=np.int64, delimiter=" "
    ),
    "csv_int": lambda x: np.loadtxt(
        StringIO(x), ndmin=1, dtype=np.int64, delimiter=","
    ),
    "text_float": lambda x: np.loadtxt(
        StringIO(x), ndmin=1, dtype=np.float32, delimiter=" "
    ),
    "csv_float": lambda x: np.loadtxt(
        StringIO(x), ndmin=1, dtype=np.float32, delimiter=","
    ),
    "text": lambda x: x,
}


class IterableESPnetDataset(IterableDataset):
    """Pytorch Dataset class for ESPNet.

    Examples:
        >>> dataset = IterableESPnetDataset([('wav.scp', 'input', 'sound'),
        ...                                  ('token_int', 'output', 'text_int')],
        ...                                )
        >>> for uid, data in dataset:
        ...     data
        {'input': per_utt_array, 'output': per_utt_array}
    """

    @typechecked
    def __init__(
        self,
        path_name_type_list: Collection[Tuple[str, str, str]],
        preprocess: Optional[
            Callable[[str, Dict[str, np.ndarray]], Dict[str, np.ndarray]]
        ] = None,
        float_dtype: str = "float32",
        int_dtype: str = "long",
        key_file: Optional[Union[str, List]] = None,
        preprocess_prefix: Optional[str] = None,
    ):
        if len(path_name_type_list) == 0:
            raise ValueError(
                '1 or more elements are required for "path_name_type_list"'
            )

        path_name_type_list = copy.deepcopy(path_name_type_list)
        self.preprocess = preprocess

        self.float_dtype = float_dtype
        self.int_dtype = int_dtype
        self.key_file = key_file
        self.preprocess_prefix = (
            preprocess_prefix if preprocess_prefix is not None else ""
        )

        self.debug_info = {}
        non_iterable_list = []
        self.path_name_type_list = []

        for path, name, _type in path_name_type_list:
            if name in self.debug_info:
                raise RuntimeError(f'"{name}" is duplicated for data-key')
            self.debug_info[name] = path, _type
            if _type not in DATA_TYPES:
                non_iterable_list.append((path, name, _type))
            else:
                self.path_name_type_list.append((path, name, _type))

        if len(non_iterable_list) != 0:
            # Some types doesn't support iterable mode
            self.non_iterable_dataset = ESPnetDataset(
                path_name_type_list=non_iterable_list,
                preprocess=preprocess,
                float_dtype=float_dtype,
                int_dtype=int_dtype,
            )
        else:
            self.non_iterable_dataset = None

        if Path(Path(path_name_type_list[0][0]).parent, "utt2category").exists():
            self.apply_utt2category = True
        else:
            self.apply_utt2category = False

    def has_name(self, name) -> bool:
        return name in self.debug_info

    def names(self) -> Tuple[str, ...]:
        return tuple(self.debug_info)

    def __repr__(self):
        _mes = self.__class__.__name__
        _mes += "("
        for name, (path, _type) in self.debug_info.items():
            _mes += f'\n  {name}: {{"path": "{path}", "type": "{_type}"}}'
        _mes += f"\n  preprocess: {self.preprocess})"
        return _mes

    def __iter__(self) -> Iterator[Tuple[Union[str, int], Dict[str, np.ndarray]]]:
        if self.key_file is not None:
            if isinstance(self.key_file, str):
                uid_iter = (
                    line.rstrip().split(maxsplit=1)[0]
                    for line in open(self.key_file, encoding="utf-8")
                )
            else:
                uid_iter = self.key_file
        elif len(self.path_name_type_list) != 0:
            uid_iter = (
                line.rstrip().split(maxsplit=1)[0]
                for line in open(self.path_name_type_list[0][0], encoding="utf-8")
            )
        else:
            uid_iter = iter(self.non_iterable_dataset)

        files = [open(lis[0], encoding="utf-8") for lis in self.path_name_type_list]

        worker_info = torch.utils.data.get_worker_info()

        linenum = 0
        count = 0

        for count, uid in enumerate(uid_iter, 1):
            # If num_workers>=1, split keys
            if worker_info is not None:
                if (count - 1) % worker_info.num_workers != worker_info.id:
                    continue

            # 1. Read a line from each file
            while True:
                keys = []
                values = []
                for f in files:
                    linenum += 1
                    try:
                        line = next(f)
                    except StopIteration:
                        raise RuntimeError(f"{uid} is not found in the files")
                    sps = line.rstrip().split(maxsplit=1)
                    if len(sps) != 2:
                        raise RuntimeError(
                            f"This line doesn't include a space:"
                            f" {f}:L{linenum}: {line})"
                        )
                    key, value = sps
                    keys.append(key)
                    # NOTE(jiatong): set None value for missing values
                    if value == "None":
                        value = None

                    values.append(value)

                for k_idx, k in enumerate(keys):
                    if k != keys[0]:
                        raise RuntimeError(
                            f"Keys are mismatched. Text files (idx={k_idx}) is "
                            f"not sorted or not having same keys at L{linenum}"
                            f"check key is {k} and reference key is {keys[0]}"
                        )

                # If the key is matched, break the loop
                if len(keys) == 0 or keys[0] == uid:
                    break

            # 2. Load the entry from each line and create a dict
            data = {}
            # 2.a. Load data streamingly
            for value, (path, name, _type) in zip(values, self.path_name_type_list):
                func = DATA_TYPES[_type]
                # Load entry
                array = func(value)
                data[name] = array
            if self.non_iterable_dataset is not None:
                # 2.b. Load data from non-iterable dataset
                _, from_non_iterable = self.non_iterable_dataset[uid]
                data.update(from_non_iterable)

            # 3. [Option] Apply preprocessing
            #   e.g. espnet2.train.preprocessor:CommonPreprocessor
            if self.preprocess is not None:
                data = self.preprocess(self.preprocess_prefix + uid, data)

            # 4. Force data-precision
            for name in data:
                value = data[name]
                # NOTE(jiatong): skip the process for None value
                if value is None:
                    data[name] = value
                    continue
                if not isinstance(value, np.ndarray) and not isinstance(value, dict):
                    raise RuntimeError(
                        f"All values must be converted to np.ndarray or "
                        "dict (universa-only) object by preprocessing, "
                        f'but "{name}" is still {type(value)}.'
                    )

                # Cast to desired type
<<<<<<< HEAD
                if type(value) == dict:
=======
                if type(value) is dict:
>>>>>>> 4d3c0e41
                    # NOTE(jiatong): Universa metric case
                    for k, v in value.items():
                        if isinstance(v, np.ndarray):
                            if v.dtype.kind == "f":
                                value[k] = v.astype(self.float_dtype)
                            elif v.dtype.kind == "i":
                                value[k] = v.astype(self.int_dtype)
                            else:
                                raise NotImplementedError(
                                    f"Not supported dtype: {v.dtype}"
                                )
                elif value.dtype.kind == "f":
                    value = value.astype(self.float_dtype)
                elif value.dtype.kind == "i":
                    value = value.astype(self.int_dtype)
                else:
                    raise NotImplementedError(f"Not supported dtype: {value.dtype}")
                data[name] = value

            yield uid, data

        if count == 0:
            raise RuntimeError("No iteration")


class SplicedIterableESPnetDataset(IterableDataset):
    """A data iterator that is spliced from multiple IterableESPnetDataset"""

    def __init__(
        self,
        path_name_type_list: Collection[Tuple[str, str, str]],
        preprocess: Callable[
            [str, Dict[str, np.ndarray]], Dict[str, np.ndarray]
        ] = None,
        key_file: str = None,
        **kwargs,
    ):
        if key_file is not None:
            key_dict = {
                key.strip().split()[0]: None for key in open(key_file, encoding="utf-8")
            }
        else:
            key_dict = None

        self.data_iterators = []
        self.task_map = {}
        self.speaker_prompt_config = {}
        for triplet in path_name_type_list:
            path, _, _type = triplet
            assert _type == "json", f"Non-Json triplet: {triplet}"
            json_dict = json.load(open(path))

            iterator_path_name_type_list = []
            use_speaker_prompt = False
            for file_triplet in json_dict["data_files"]:
                file_path, modality, file_type = file_triplet.strip().split(",")

                # the query result of spk_prompt is speaker-id, not np.array
                # skip passing it to IterableDataset
                if modality == "spk":
                    use_speaker_prompt = True
                    continue

                # use the stem file name as the name
                iterator_path_name_type_list.append(
                    (
                        file_path,
                        file_path.split("/")[-1],
                        file_type,
                    )
                )

            key_list = json_dict["examples"]
            if key_dict is not None:
                key_list = [
                    key for key in key_list if json_dict["task"] + "_" + key in key_dict
                ]

            iterator = IterableESPnetDataset(
                path_name_type_list=iterator_path_name_type_list,
                preprocess=preprocess,
                key_file=key_list,
                preprocess_prefix=json_dict["task"] + " ",
                **kwargs,
            )
            self.data_iterators.append(iterator)
            self.task_map[iterator] = json_dict["task"]

            if use_speaker_prompt:
                self.speaker_prompt_config[iterator] = json_dict[
                    "speaker_prompt_length"
                ]

        # Keep same interface with IterableDataset
        self.apply_utt2category = False

        self.encoder_decoder_format = getattr(
            preprocess, "encoder_decoder_format", False
        )

    def __iter__(self):
        # (Jinchun): always add task as prefix, as one dataset can
        # be used in multiple tasks.
        for iterator in self.data_iterators:
            for uid, data in iterator:
                print(
                    "get an example: ", uid, data, self.task_map[iterator], flush=True
                )
                uid = self.task_map[iterator] + "_" + uid
                data = self.post_process(data, iterator)
                yield uid, data

    # Keep same interface with IterableDataset
    def has_name(self, name) -> bool:
        return name in self.names()

    def names(self) -> Tuple[str, ...]:
        if self.encoder_decoder_format:
            return ("encoder_sequence", "decoder_sequence")
        else:
            return "decoder_sequence"

    def __repr__(self):
        string = "##### Multi-Task Dataset #####\n"
        for idx, (dataset, task) in enumerate(self.task_map.items()):
            string += f"## Sub-Dataset: {idx}, Task: {task} ##\n"
            string += f"{dataset}\n"
        return string

    def post_process(self, data: Dict, iterator: IterableESPnetDataset):
        # (1) speaker prompt: dummy prompt, but with the correct length
        spk_conf = self.speaker_prompt_config[iterator]
        for key in data.keys():
            if key in spk_conf["names"]:
                break
        data[key] = np.ones(spk_conf["length"]).astype(np.int32)

        return data<|MERGE_RESOLUTION|>--- conflicted
+++ resolved
@@ -249,11 +249,7 @@
                     )
 
                 # Cast to desired type
-<<<<<<< HEAD
-                if type(value) == dict:
-=======
                 if type(value) is dict:
->>>>>>> 4d3c0e41
                     # NOTE(jiatong): Universa metric case
                     for k, v in value.items():
                         if isinstance(v, np.ndarray):
