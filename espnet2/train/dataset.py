--- conflicted
+++ resolved
@@ -581,11 +581,7 @@
     @typechecked
     def __getitem__(
         self, uid: Union[str, int]
-<<<<<<< HEAD
     ) -> Tuple[str, Dict[str, Union[str, np.ndarray, Dict[str, Any]]]]:
-=======
-    ) -> Tuple[str, Dict[str, Union[str, np.ndarray, Dict[str, float]]]]:
->>>>>>> 4d3c0e41
 
         # Change integer-id to string-id
         if isinstance(uid, int):
@@ -663,11 +659,7 @@
                 )
 
             # Cast to desired type
-<<<<<<< HEAD
-            if type(value) == dict:
-=======
             if type(value) is dict:
->>>>>>> 4d3c0e41
                 # NOTE(jiatong): Universa metric case
                 for k, v in value.items():
                     if isinstance(v, np.ndarray):
