--- conflicted
+++ resolved
@@ -67,14 +67,7 @@
     get_num_nodes,
     resolve_distributed_mode,
 )
-<<<<<<< HEAD
 from espnet2.train.iterable_dataset import IterableESPnetDataset
-=======
-from espnet2.train.iterable_dataset import (  # noqa
-    IterableESPnetDataset,
-    SplicedIterableESPnetDataset,
-)
->>>>>>> e72ffd9f
 from espnet2.train.trainer import Trainer
 from espnet2.utils import config_argparse
 from espnet2.utils.build_dataclass import build_dataclass
@@ -457,7 +450,6 @@
             help="Enable sharded training provided by fairscale",
         )
         group.add_argument(
-<<<<<<< HEAD
             "--use_fsdp",
             default=False,
             type=str2bool,
@@ -470,8 +462,6 @@
             help="The minimum #params for a nn.Module to be warpped by FSDP",
         )
         group.add_argument(
-=======
->>>>>>> e72ffd9f
             "--use_deepspeed",
             default=False,
             type=str2bool,
@@ -484,7 +474,6 @@
             help="deepspeed training config",
         )
         group.add_argument(
-<<<<<<< HEAD
             "--deepspeed_step_sync",
             default=True,
             type=str2bool,
@@ -498,8 +487,7 @@
                  "and will not be used by other libraries like deepspeed and NCCL. "
                  "Only effective when using deepspeed trainer",
         )
-
-=======
+        group.add_argument(
             "--gradient_as_bucket_view",
             default=True,
             type=str2bool,
@@ -513,7 +501,6 @@
             help="DDP communication hook from "
             "torch.distributed.algorithms.ddp_comm_hooks.default_hooks",
         )
->>>>>>> e72ffd9f
 
         group = parser.add_argument_group("cudnn mode related")
         group.add_argument(
@@ -840,19 +827,18 @@
             help="If not given, the value of --batch_bins is used",
         )
         group.add_argument(
-<<<<<<< HEAD
             "--sampler_allow_duplication",
             type=str2bool,
             default=False,
             help="If true, allow duplication in sampler shape files. "
                  "This is usually for data re-weighting "
                  "Currently only for numel sampler"
-=======
+        )
+        group.add_argument(
             "--category_sample_size",
             type=int,
             default=10,
             help="The sample size for category chunk iterator",
->>>>>>> e72ffd9f
         )
 
         group.add_argument("--train_shape_file", type=str, action="append", default=[])
@@ -2466,14 +2452,6 @@
                 #   in PyTorch<=1.4
                 device = f"cuda:{torch.cuda.current_device()}"
             try:
-<<<<<<< HEAD
-                state_dict = torch.load(model_file, map_location='cpu')
-                if 'model' in state_dict:
-                    state_dict = state_dict['model']
-                model.load_state_dict(
-                    state_dict,
-                    strict=True,
-=======
                 state_dict = torch.load(
                     model_file, map_location=device, weights_only=False
                 )
@@ -2483,7 +2461,6 @@
                 model.load_state_dict(
                     state_dict,
                     strict=False,
->>>>>>> e72ffd9f
                 )
             except RuntimeError:
                 # Note(simpleoier): the following part is to be compatible with
