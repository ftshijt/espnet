#!/usr/bin/env python3

# Copyright 2025 Jinchuan Tian
# Apache 2.0  (http://www.apache.org/licenses/LICENSE-2.0)

import json
import random
from pathlib import Path
from typing import List

from espnet2.speechlm.definitions import MODALITIES
from espnet2.fileio.read_text import read_2columns_text


class Dialogue:
    def __init__(self, task):
        self.segments = list()
        self.task = task

    def add_segment(
        self,
        role: str,
        modality: str,
        target: bool,
        content: str,
    ):
<<<<<<< HEAD
        if role not in ["system", "user", "assistant"]:
            raise ValueError(f"Role can only be system, user or assistant: {role}")

        if modality not in MODALITIES:
            raise ValueError(f"unrecognized modality: {modality}")

        self.segments.append([role, modality, content])

    def to_list(self, task, name):
        assert (
            self.task == "text_dialogue"
        ), "Should be text_dialogue task before converting to other task"
        self.task = task
=======
        if role not in [None, "system", "user", "assistant"]:
            raise ValueError(
                f"Role can only be None, system, user or assistant: {role}"
            )
    
        if modality not in MODALITIES:
            raise ValueError(f"unrecognized modality: {modality}")

        self.segments.append([role, modality, target, content])
    
    def transform(self, task, name):
        # Same task, keep the same
        if self.task == task:
            return self.segments, []
        # add placeholder for speech
        elif self.task == "text_dialogue" and task == "audio_dialogue":
            return self.text_dialogue_to_audio_dialogue(name)
        else:
            raise NotImplementedError

    def text_dialogue_to_audio_dialogue(self, name):
        # NOTE(Jinchuan): this text-dialogue to audio-dialogue is for spoken dialogue
        # system SFT. Loss is applied to every segment except user input speech.
        # Since there is no speech in the text-dialogue, we temporarily put a 
        # placeholder to each speech for follow-up TTS simulation.
>>>>>>> 09be1e41

        # Each segment: (role, modality, is_target, content)
        segments = list()
        utt_text_pairs = list()
        for idx, (role, modality, content) in enumerate(self.segments):
            if role == "system":
                assert idx == 0, "System instruction should only in the begining"
                assert modality == "text_bpe"
                segments.append([role, modality, False, content])

                if task == "audio_dialogue":
                    utt_text_pairs.append(
                        (
                            f"{name}_speaker_prompt",
                            f"<placeholder for speaker prompt>",
                        )
                    )

            elif role == "user":
                if task == "audio_dialogue" or task == "audio_text_dialogue":
                    segments.append(
                        [role, "codec_ssl", False, f"{name}_{role}_seg{idx}"]
                    )
                    utt_text_pairs.append(
                        (
                            f"{name}_{role}_seg{idx}",
                            content,
                        )
                    )

                    segments.append([role, modality, True, content])
                else:
                    segments.append([role, modality, False, content])

            elif role == "assistant":
                segments.append([role, modality, True, content])

                if task == "audio_dialogue":
                    segments.append(
                        [role, "codec_ssl", True, f"{name}_{role}_seg{idx}"]
                    )
                    utt_text_pairs.append(
                        (
                            f"{name}_{role}_seg{idx}",
                            content,
                        )
                    )

            else:
                raise ValueError(f"Unrecognized role {role}")
<<<<<<< HEAD

        # print(segments)
        return segments, utt_text_pairs

=======
        
        return segments, utt_text_pairs


    
>>>>>>> 09be1e41
    def to_str(self):
        string = ""
        for segment in self.segments:
            role, _, content = segment
            string += f"**{role}**: {content}\n"

        return string.strip()


class DialogueDataset:
    def __init__(self, task):

        if task not in ["text_dialogue", "audio_dialogue", "vision_dialogue"]:
            raise ValueError("dialogue support: text, audio, vision")
        self.task = task

        self.dialogues = dict()

    def __len__(self):
        return len(self.dialogues)

    def __contains__(self, item):
        return item in self.dialogues

    def add_dialogue(self, name: str, dialogue: Dialogue):
        assert name not in self.dialogues
        self.dialogues[name] = dialogue

    def dump_dataset(
        self,
        output_dir,
        pack_size: int = 20000,
        rank: int = 1,
        assistant_prompt_list: str = None,
        user_prompt_list: str = None,
    ):
        output_dir = Path(output_dir)

        if assistant_prompt_list is not None and user_prompt_list is not None:
            assistant_prompt_list = read_2columns_text(assistant_prompt_list)
            assistant_prompt_list = list(assistant_prompt_list.values())
            user_prompt_list = read_2columns_text(user_prompt_list)
            user_prompt_list = list(user_prompt_list.values())
        else:
            assistant_prompt_list, user_prompt_list = None, None

        (output_dir / "data").mkdir(parents=True, exist_ok=True)
        index_file = str(output_dir / "data" / f"dialogue.{rank}")
        index_writer = open(index_file, "w")

        example_ids = list(self.dialogues.keys())
        pack_idx = 0
        all_utt_text_pairs = list()
        while pack_idx * pack_size < len(example_ids):
            start = pack_idx * pack_size
            end = min((pack_idx + 1) * pack_size, len(example_ids))
            pack_idx += 1

            # (1) dump original dialogue data
            # NOTE(Jinchuan): If, so far the dialogue are still with format text_dialogue
            # We convert it to audio_dialogue or audio_text_dialogue format when
            # self.task is that format. The utt_text_pairs are paired utterance-id and
            # text for TTS simulation.
            pack, all_utt_text_pairs = dict(), dict()
            for key in example_ids[start:end]:
                dialogue = self.dialogues[key]
                dialogue_segments, utt_text_pairs = dialogue.transform(self.task, key)
                if not check_valid_segments(dialogue_segments):
                    continue
                pack[key] = dialogue_segments
                all_utt_text_pairs.update({x[0]: x[1] for x in utt_text_pairs})

            pack_file = str(
                output_dir / "data" / f"dialogue_rank{rank}_pack{pack_idx}.json"
            )

            for key in pack:
                index_writer.write(f"{key} {pack_file}\n")

            pack_writer = open(pack_file, "wb")
            pack_writer.write(
                json.dumps(pack, indent=4, ensure_ascii=False, sort_keys=False).encode(
                    "utf_8"
                )
            )

            # (2) dump ESPnet-SLM style TTS dataset for TTS simulation
            if self.task == "audio_dialogue" and len(all_utt_text_pairs) > 0:
                assert assistant_prompt_list is not None
                assert user_prompt_list is not None

                tts_dir = output_dir / "tts_simulation" / f"rank{rank}_pack{pack_idx}"
                tts_dir.mkdir(parents=True, exist_ok=True)

                wav_scp_writer = open(tts_dir / "wav.scp", "w")
                utt2spk_writer = open(tts_dir / "utt2spk", "w")
                text_writer = open(tts_dir / "text", "w")

                for key, segments in pack.items():
                    assistant_prompt = random.choice(assistant_prompt_list)
                    user_prompt = random.choice(user_prompt_list)

                    for role, modality, _, content in segments:

                        if modality == "codec_ssl":
                            text = all_utt_text_pairs[content]
                            # target wave is just a placeholder, will not be in real use
                            wav_scp_writer.write(f"{content} {assistant_prompt}\n")
                            text_writer.write(f"{content} {text}\n")
                            if role == "user":
                                utt2spk_writer.write(f"{content} {user_prompt}\n")
                            elif role == "assistant":
                                utt2spk_writer.write(f"{content} {assistant_prompt}\n")
                            else:
                                raise ValueError(f"Unrecognized role: {role}")


def check_valid_segments(segments):
    for role, modality, target, content in segments:
        if content.strip() == "":
            return False

    return True<|MERGE_RESOLUTION|>--- conflicted
+++ resolved
@@ -24,31 +24,16 @@
         target: bool,
         content: str,
     ):
-<<<<<<< HEAD
-        if role not in ["system", "user", "assistant"]:
-            raise ValueError(f"Role can only be system, user or assistant: {role}")
-
-        if modality not in MODALITIES:
-            raise ValueError(f"unrecognized modality: {modality}")
-
-        self.segments.append([role, modality, content])
-
-    def to_list(self, task, name):
-        assert (
-            self.task == "text_dialogue"
-        ), "Should be text_dialogue task before converting to other task"
-        self.task = task
-=======
         if role not in [None, "system", "user", "assistant"]:
             raise ValueError(
                 f"Role can only be None, system, user or assistant: {role}"
             )
-    
+
         if modality not in MODALITIES:
             raise ValueError(f"unrecognized modality: {modality}")
 
         self.segments.append([role, modality, target, content])
-    
+
     def transform(self, task, name):
         # Same task, keep the same
         if self.task == task:
@@ -62,9 +47,8 @@
     def text_dialogue_to_audio_dialogue(self, name):
         # NOTE(Jinchuan): this text-dialogue to audio-dialogue is for spoken dialogue
         # system SFT. Loss is applied to every segment except user input speech.
-        # Since there is no speech in the text-dialogue, we temporarily put a 
+        # Since there is no speech in the text-dialogue, we temporarily put a
         # placeholder to each speech for follow-up TTS simulation.
->>>>>>> 09be1e41
 
         # Each segment: (role, modality, is_target, content)
         segments = list()
@@ -115,18 +99,9 @@
 
             else:
                 raise ValueError(f"Unrecognized role {role}")
-<<<<<<< HEAD
-
-        # print(segments)
+
         return segments, utt_text_pairs
 
-=======
-        
-        return segments, utt_text_pairs
-
-
-    
->>>>>>> 09be1e41
     def to_str(self):
         string = ""
         for segment in self.segments:
