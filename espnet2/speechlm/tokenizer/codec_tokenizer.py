#!/usr/bin/env python3

# Copyright 2024 Jinchuan Tian
#  Apache 2.0  (http://www.apache.org/licenses/LICENSE-2.0)

import numpy as np
import torch

from espnet2.speechlm.tokenizer.abs_tokenizer import AbsTokenizer


class CodecTokenizer(AbsTokenizer):
    """Codec Tokenizer implementation

    Use cases:
        - use encode and decode for discrete (de)tokenization
        - use encode_continuous and decode_continuous for continuous
          (de)tokenization
        - use forward and detokenization for discrete (de)tokenization
          with flatten sequence style, which is more friendly for
          speechlm task
    """

    def __init__(
        self,
        codec_choice: str,
        codec_fs: int,
        device: str = "cpu",
        dump_audio: bool = False,
        checkpoint_path: str = None,
        config_path: str = None,
<<<<<<< HEAD
        hf_model_card: str = None,
=======
        hf_model_tag: str = None,
>>>>>>> c1829bfe
        max_token_per_frame: int = 8,
    ):
        """Codec Tokenizer initialization

        Each of the codec implementation should assign all following features:
            self.n_codebook (int): the number of codec codebooks.
            self.size_codebook (int): the dimension of codebooks.
            self.sample_rate (int): the sample rate the model trained on.
            self.subsample (int): the subsample rate, a.k.a., frame shift.
        """

        super(CodecTokenizer, self).__init__()
        self.codec_choice = codec_choice
        self.device = device
        self.dump_audio = dump_audio

        if self.codec_choice == "ESPnet":
<<<<<<< HEAD
            if hf_model_card is not None:
                raise ValueError("Huggingface model is not supported yet")
            
            from espnet2.tasks.gan_codec import GANCodecTask
=======
>>>>>>> c1829bfe

            if hf_model_tag is not None:
                from espnet2.bin.gan_codec_inference import AudioCoding
                model = AudioCoding.from_pretrained(
                    hf_model_tag,
                    device=str(device)
                ).model
            else:
                from espnet2.tasks.gan_codec import GANCodecTask
                model, _ = GANCodecTask.build_model_from_file(
                    config_path,
                    checkpoint_path,
                    device=str(device),
                )
            self.codec = model

            meta_info = self.codec.meta_info()
            self.n_codebook = min(meta_info["num_streams"], max_token_per_frame)
            self.size_codebook = meta_info["code_size_per_stream"][0]
            self.sample_rate = meta_info["fs"]
            self.subsample = meta_info["frame_shift"]

        elif self.codec_choice == "DAC":
            try:
                import dac
            except:
                raise ImportError("Install DAC with: pip install descript-audio-codec")

            model_path = dac.utils.download(
                model_type=str(codec_fs).replace("000", "khz")
            )
            self.codec = dac.DAC.load(model_path).to(device)
            self.n_codebook = self.codec.n_codebooks
            self.size_codebook = self.codec.codebook_size
            self.sample_rate = self.codec.sample_rate
            self.subsample = np.prod(self.codec.encoder_rates)

        elif self.codec_choice == "EnCodec":
            try:
                from encodec import EncodecModel
            except:
                raise ImportError("Please install Encodec with: pip install -U encodec")

            model_name = "encodec_model_" + str(codec_fs).replace("000", "khz")
            self.codec = getattr(EncodecModel, model_name)().to(device)
            # NOTE (Jinchuan): This Encodec model has 32 codebooks, which is not necessary
            # in usual cases. We only adopt 8 first codebooks, a.k.a., 6kbps.
            bandwidth = 6.0
            self.codec.set_target_bandwidth(bandwidth)
            self.n_codebook = self.codec.quantizer.get_num_quantizers_for_bandwidth(
                self.codec.frame_rate, bandwidth
            )
            self.size_codebook = self.codec.quantizer.bins
            self.sample_rate = self.codec.sample_rate
            self.subsample = np.prod(self.codec.encoder.ratios)

        elif self.codec_choice == "inhouse":
            try:
                from models.soundstream import SoundStream
                from omegaconf import OmegaConf
            except:
                raise ImportError("fail to use inhouse codec")

            model_path = "encodec_16k_6kbps_multiDisc/ckpt_01135000.pth"
            model_config = "encodec_16k_6kbps_multiDisc/config.yaml"
            config = OmegaConf.load(model_config)
            model = SoundStream(**config.generator.config)

            state_dict = torch.load(model_path, map_location="cpu")
            model.load_state_dict(state_dict["codec_model"])
            model = model.to(device)
            self.codec = model

            self.n_codebook = 8
            self.sample_rate = 16000
            self.size_codebook = 1024
            self.subsample = 320

        else:
            raise ValueError(f"Codec {codec_choice} is not supported")

    def encode(self, wavs):
        """
        Convert audio waveforms into codec codes
        Input:
            wavs (torch.Tensor): float tensor in shape [B, 1, n_sample],
        Output:
            codes (torch.Tensor): Int tensor in shape [B, T, n_codebook]
        """
        assert wavs.dim() == 3 and wavs.size(1) == 1

        if self.codec_choice == "ESPnet":
            codes = self.codec.encode(wavs)
            codes = codes.permute(1, 2, 0)[:, :, : self.n_codebook]

        elif self.codec_choice == "DAC":
            codes = self.codec.encode(wavs)[1]
            codes = codes.transpose(1, 2)

        elif self.codec_choice == "EnCodec":
            encoded_frames = self.codec.encode(wavs)
            codes = encoded_frames[0][0].transpose(1, 2)

        elif self.codec_choice == "inhouse":
            codes = self.codec.encode(wavs).permute(1, 2, 0)

        else:
            raise NotImplementedError

        return codes

    def encode_continuous(self, wavs):
        """
        Convert audio waveforms into continuous codec encoding results
        Input:
            wavs (torch.Tensor): float tensor in shape [B, 1, n_sample],
        Output:
            z (torch.Tensor): float tensor in shape [B, T, D]
        """

        if self.codec_choice == "ESPnet":
            z = self.codec.encode_continuous(wavs)
            z = z.transpose(1, 2)

        elif self.codec_choice == "DAC":
            z = self.codec.encode(wavs)[0]
            z = z.transpose(1, 2)

        else:
            raise NotImplementedError

        return z

    def decode(self, codes):
        """
        Recover the waveform from the codes.
        Input:
            codes (torch.Tensor): Int tensor in shape [B, T, n_codebook]
        Output:
            waveform (torch.Tensor): float tensor in shape [B, n_sample]
        """
        if self.codec_choice == "ESPnet":
            codes = codes.permute(2, 0, 1)
            waveform = self.codec.decode(codes).squeeze(1)

        elif self.codec_choice == "DAC":
            z = self.codec.quantizer.from_codes(codes.transpose(1, 2))[0]
            waveform = self.codec.decode(z).squeeze(1)

        elif self.codec_choice == "EnCodec":
            encoded_frames = [(codes.transpose(1, 2), None)]
            waveform = self.codec.decode(encoded_frames).squeeze(1)

        elif self.codec_choice == "inhouse":
            codes = codes.permute(2, 0, 1)
            wav = self.codec.decode(codes).squeeze(1)
            return wav

        else:
            raise NotImplementedError

        return waveform

    def decode_continuous(self, z):
        """
        Recover the waveform from the continuous representations of codec
        Input:
            z (torch.Tensor): Float tensor in shape [B, T, D], codec
              continuous representations
        Output:
            waveform (torch.Tensor): float tensor in shape [B, n_sample]
        """
        if self.codec_choice == "ESPnet":
            z = z.transpose(1, 2)
            waveform = self.codec.decode_continuous(z).squeeze(1)

        elif self.codec_choice == "DAC":
            z = z.transpose(1, 2)
            waveform = self.codec.decode(z).squeeze(1)

        else:
            raise NotImplementedError

        return waveform

    def forward(self, wavs):
        """
        Convert audio waveforms into flatten codec codes and resynthesis the audio
        Input:
            wavs (torch.Tensor): float tensor in shape [B, 1, n_sample],
        Output:
            codes (torch.Tensor): Int tensor in shape [B, T * n_codebook],
            resyn_audio (torch.Tensor): float tensor in shape [B, n_samples]
        """
        codes = self.encode(wavs)

        if self.dump_audio:
            resyn_audio = self.decode(codes)
        else:
            resyn_audio = None

        shift = torch.arange(self.n_codebook).to(self.device)
        codes += shift.view(1, 1, -1) * self.size_codebook
        codes = codes.int().flatten(start_dim=1)

        return codes, resyn_audio

    def detokenize(self, codes, n_codebook=None):
        """
        Convert flatten codec codes into resynthesis the audio
        Input:
            codes (torch.Tensor): int tensor in shape [B, T * n_codebook],
                or [T * n_codebook]
        Output:
            waveform (torch.Tensor): float tensor in shape [B, n_sample],
                or [n_sample]
        """

        has_batch = codes.dim() == 2
        if not has_batch:
            codes = codes.unsqueeze(0)

        B, Tnq = codes.size()
        n_codebook = self.n_codebook if n_codebook is None else n_codebook
        assert Tnq % n_codebook == 0, (n_codebook, codes.size())
        codes = codes.view(B, Tnq // self.n_codebook, self.n_codebook)

        for l_idx in range(n_codebook):
            codes[:, :, l_idx] -= l_idx * self.size_codebook

        waveform = self.decode(codes)
        if not has_batch:
            waveform = waveform.squeeze(0)

        return waveform


if __name__ == "__main__":
    # a simple use case for batch processing
    device = "cuda:0"
    codec = CodecTokenizer(
        codec_choice="ESPnet",
        codec_fs=16000,
        device=device,
        dump_audio=True,
        checkpoint_path="espnet_codec/16khz_soundstream/train.total_count.best.pth",
        config_path="espnet_codec/16khz_soundstream/config.yaml",
    )

    import soundfile as sf

    waveform, sr = sf.read("1272-128104-0004.wav")
    waveform = (
        torch.from_numpy(waveform).view(1, 1, -1).to(device).float()
    )  # [B, C, n_sample]
    waveform = waveform.repeat(2, 1, 1)

    with torch.no_grad():
        # discrete
        codes = codec.encode(waveform)
        print(f"cdoes: ", codes.size())
        resyn_audio = codec.decode(codes)
        print(f"audio1", resyn_audio.size())
        resyn_audio = resyn_audio[0].cpu().numpy()
        sf.write("resyn1.wav", resyn_audio, sr)

        # continuous
        z = codec.encode_continuous(waveform)
        print(f"z: ", z.size())
        resyn_audio2 = codec.decode_continuous(z)
        print(f"audio2", resyn_audio2.size())
        resyn_audio2 = resyn_audio2[0].cpu().numpy()
        sf.write("resyn2.wav", resyn_audio2, sr)

        # high level API for speechlm
        flatten_codes, _ = codec(waveform)
        print(f"flatten_codes", flatten_codes.size())
        resyn_audio3 = codec.detokenize(flatten_codes)
        print("resyn", resyn_audio3.size())
        resyn_audio3 = resyn_audio3[0].cpu().numpy()
        sf.write("resyn3.wav", resyn_audio3, sr)<|MERGE_RESOLUTION|>--- conflicted
+++ resolved
@@ -29,11 +29,7 @@
         dump_audio: bool = False,
         checkpoint_path: str = None,
         config_path: str = None,
-<<<<<<< HEAD
-        hf_model_card: str = None,
-=======
         hf_model_tag: str = None,
->>>>>>> c1829bfe
         max_token_per_frame: int = 8,
     ):
         """Codec Tokenizer initialization
@@ -51,13 +47,6 @@
         self.dump_audio = dump_audio
 
         if self.codec_choice == "ESPnet":
-<<<<<<< HEAD
-            if hf_model_card is not None:
-                raise ValueError("Huggingface model is not supported yet")
-            
-            from espnet2.tasks.gan_codec import GANCodecTask
-=======
->>>>>>> c1829bfe
 
             if hf_model_tag is not None:
                 from espnet2.bin.gan_codec_inference import AudioCoding
