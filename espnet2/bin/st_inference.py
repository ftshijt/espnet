--- conflicted
+++ resolved
@@ -33,7 +33,7 @@
 from espnet2.utils.types import str2bool
 from espnet2.utils.types import str2triple_str
 from espnet2.utils.types import str_or_none
-from espnet2.bin.st_md_inference import inference_md 
+from espnet2.bin.st_md_inference import inference_md
 
 
 class Speech2Text:
@@ -446,9 +446,6 @@
 
     group = parser.add_argument_group("The model configuration related")
     group.add_argument(
-<<<<<<< HEAD
-        "--st_train_config", type=str, help="ST training configuration", action="append"
-=======
         "--use_multidecoder",
         type=str2bool,
         default=False,
@@ -458,7 +455,7 @@
         "--st_train_config",
         type=str,
         help="ST training configuration",
->>>>>>> 12613134
+        action="append",
     )
     group.add_argument(
         "--st_model_file", type=str, help="ST model parameter file", action="append"
@@ -556,9 +553,13 @@
     group.add_argument("--ngram_weight", type=float, default=0.9, help="ngram weight")
 
     group = parser.add_argument_group("MD Intermediate-search related")
-    group.add_argument("--md_nbest", type=int, default=1, help="Output N-best hypotheses")
+    group.add_argument(
+        "--md_nbest", type=int, default=1, help="Output N-best hypotheses"
+    )
     group.add_argument("--md_beam_size", type=int, default=20, help="Beam size")
-    group.add_argument("--md_penalty", type=float, default=0.0, help="Insertion penalty")
+    group.add_argument(
+        "--md_penalty", type=float, default=0.0, help="Insertion penalty"
+    )
     group.add_argument(
         "--md_maxlenratio",
         type=float,
@@ -576,7 +577,9 @@
         default=0.0,
         help="Input length ratio to obtain min output length",
     )
-    group.add_argument("--md_ctc_weight", type=float, default=0.5, help="CTC weight in joint decoding")
+    group.add_argument(
+        "--md_ctc_weight", type=float, default=0.5, help="CTC weight in joint decoding"
+    )
     group.add_argument("--md_lm_weight", type=float, default=0.0, help="RNNLM weight")
     group.add_argument("--md_asr_weight", type=float, default=0.0, help="MD ASR weight")
     group.add_argument("--mt_weight", type=float, default=0.0, help="MD MT weight")
@@ -607,7 +610,7 @@
     args = parser.parse_args(cmd)
     kwargs = vars(args)
     kwargs.pop("config", None)
-    if kwargs['use_multidecoder']:
+    if kwargs["use_multidecoder"]:
         kwargs.pop("use_multidecoder", None)
         inference_md(**kwargs)
     else:
