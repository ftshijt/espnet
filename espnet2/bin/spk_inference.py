#!/usr/bin/env python3
import argparse
import logging
import sys
from distutils.version import LooseVersion
from itertools import groupby
from pathlib import Path
from typing import Any, Dict, List, Optional, Sequence, Tuple, Union

import numpy as np
import torch
from typeguard import check_argument_types, check_return_type

<<<<<<< HEAD
from espnet2.samplers.build_batch_sampler import BATCH_TYPES
from espnet2.fileio.datadir_writer import DatadirWriter
=======
from espnet2.fileio.npy_scp import NpyScpWriter
>>>>>>> bf84668a
from espnet2.tasks.spk import SpeakerTask
from espnet2.torch_utils.set_all_random_seed import set_all_random_seed
from espnet.utils.cli_utils import get_commandline_args


class Speech2Embedding:
    """Speech2Embedding class

    Examples:
        >>> import soundfile
        >>> speech2embed = Speech2Embedding("spk_config.yml", "spk.pth")
        >>> audio, rate = soundfile.read("speech.wav")
        >>> speech2embed(audio)
<<<<<<< HEAD
        
=======

>>>>>>> bf84668a
    """

    def __init__(
        self,
        spk_train_config: Uhion[Path, str] = None,
        spk_model_file: Union[Path, str] = None,
        device: str = "cpu",
        dtype: str = "float32",
        batch_size: int = 1,
    ):
        assert check_argument_types()

<<<<<<< HEAD
        spk_model, spk_train_args = SpeakerTask.build_model_from_file(spk_train_config, spk_model_file, device)
=======
        spk_model, spk_train_args = SpeakerTask.build_model_from_file(
            spk_train_config, spk_model_file, device
        )
>>>>>>> bf84668a
        self.spk_model = spk_model
        self.spk_train_args = spk_train_args
        self.dtype = dtype
        self.batch_size = batch_size
<<<<<<< HEAD
    
    @torch.no_grad()
    def __call__(
        self, seech: Union[torch.Tensor, np.ndarray]
    ) -> torch.Tensor:
=======

    @torch.no_grad()
    def __call__(self, seech: Union[torch.Tensor, np.ndarray]) -> torch.Tensor:
>>>>>>> bf84668a
        """Inference

        Args:
            speech: Input speech data
<<<<<<< HEAD
        
=======

>>>>>>> bf84668a
        Returns:
            spk_embedding

        """

        assert check_argument_types()

        # Input as audio signal
        if isinstance(speech, np.ndarray):
            speech = torch.tensor(speech)

        # data: (Nsamples,) -> (1, Nsamples)
        speech = speech.unsqueeze(0).to(getattr(torch, self.dtype))
        logging.info("speech length: " + str(speech.size(1)))
        batch = {"speech": speech}

        # a. To device
        batch = to_device(batch, device=self.device)

        # b. Forward the model embedding extraction
        output = self.spk_model(**batch)

        return output
<<<<<<< HEAD
        
=======

>>>>>>> bf84668a
    @staticmethod
    def from_pretrained(
        model_tag: Optional[str] = None,
        **kwargs: Optional[Any],
    ):
        """Build Speech2Embedding instance from the pretrained model.

        Args:
            model_tag (Optional[str]): Model tag of the pretrained models.
                Currently, the tags of espnet_model_zoo are supported.

        Returns:
            Speech2Text: Speech2Embedding instance.

        """
        if model_tag is not None:
            try:
                from espnet_model_zoo.downloader import ModelDownloader

            except ImportError:
                logging.error(
                    "`espnet_model_zoo` is not installed. "
                    "Please install via `pip install -U espnet_model_zoo`."
                )
                raise
            d = ModelDownloader()
            kwargs.update(**d.download_and_unpack(model_tag))

        return Speech2Embedding(**kwargs)
<<<<<<< HEAD
        
=======

>>>>>>> bf84668a

def inference(
    output_dir: str,
    batch_size: int,
    dtype: str,
    ngpu: int,
    seed: int,
    num_workers: int,
    log_level: Union[int, str],
    data_path_and_name_and_type: Sequence[Tuple[str, str, str]],
    key_file: Optional[str],
    spk_train_config: Optional[str],
    spk_model_file: Optional[str],
    model_tag: Optional[str],
):
    assert check_argument_types()
    if batch_size > 1:
        raise NotImplementedError("batch decoding is not implemented")
    if ngpu > 1:
        raise NotImplementedError("only single GPU decoding is supported")

    logging.basicConfig(
        level=log_level,
        format="%(asctime)s (%(module)s:%(lineno)d) %(levelname)s: %(message)s",
    )

    if ngpu >= 1:
        device = "cuda"
    else:
        device = "cpu"

    # 1. Set random-seed
    set_all_random_seed(seed)

    # 2. Build speech2embedding
    speech2embedding_kwargs = dict(
        batch_size=batch_size,
        dtype=dtype,
        spk_train_config=spk_train_config,
        spk_model_file=spk_model_file,
    )

    speech2embedding = Speech2Embedding.from_pretrained(
        model_tag=model_tag,
<<<<<<< HEAD
        **speech2text_kwargs,
=======
        **speech2embedding_kwargs,
>>>>>>> bf84668a
    )

    # 3. Build data-iterator
    loader = SpeakerTask.build_streaming_iterator(
        data_path_and_name_and_type,
        dtype=dtype,
        batch_size=batch_size,
        key_file=key_file,
        num_workers=num_workers,
<<<<<<< HEAD
        preprocess_fn=SpeakerTask.build_preprocess_fn(speech2embedding.spk_train_args, False),
=======
        preprocess_fn=SpeakerTask.build_preprocess_fn(
            speech2embedding.spk_train_args, False
        ),
>>>>>>> bf84668a
        collate_fn=SpeakerTask.build_colate_fn(speech2embedding.spk_train_args, False),
        inference=True,
    )

    # 4. Start for-loop
<<<<<<< HEAD
    with NpyScpWriter(
        output_dir / "embed",
        output_dir / "embed.scp"
    ) as writer:
=======
    with NpyScpWriter(output_dir / "embed", output_dir / "embed.scp") as writer:
>>>>>>> bf84668a
        for keys, batch in loader:
            assert isinstance(batch, dict), type(batch)
            assert all(isinstance(s, str) for s in keys), keys
            _bs = len(next(iter(batch.values())))
            assert len(keys) == _bs, f"{len(keys)} != {_bs}"
            batch = {k: v[0] for k, v in batch.items() if not k.endswith("_lengths")}
            result = speech2embedding(**batch)

            # Only supporting batch_size==1
            key = keys[0]

            writer[key] = result.cpu().numpy()


def get_parser():
    parser = config_argparse.ArgumentParser(
        description="Speaker Embedding Extraction",
        formatter_class=argparse.ArgumentDefaultsHelpFormatter,
    )

    # Note(kamo): Use '_' instead of '-' as separator.
    # '-' is confusing if written in yaml.
    parser.add_argument(
        "--log_level",
        type=lambda x: x.upper(),
        default="INFO",
        choices=("CRITICAL", "ERROR", "WARNING", "INFO", "DEBUG", "NOTSET"),
        help="The verbose level of logging",
    )

    parser.add_argument("--output_dir", type=str, required=True)
    parser.add_argument(
        "--ngpu",
        type=int,
        default=0,
        help="The number of gpus. 0 indicates CPU mode",
    )
    parser.add_argument("--seed", type=int, default=0, help="Random seed")
    parser.add_argument(
        "--dtype",
        default="float32",
        choices=["float16", "float32", "float64"],
        help="Data type",
    )
    parser.add_argument(
        "--num_workers",
        type=int,
        default=1,
        help="The number of workers used for DataLoader",
    )

    group = parser.add_argument_group("Input data related")
    group.add_argument(
        "--data_path_and_name_and_type",
        type=str2triple_str,
        required=True,
        action="append",
    )
    group.add_argument("--key_file", type=str_or_none)
    group.add_argument(
        "--batch_size",
        type=int,
        default=1,
        help="The batch size for inference",
    )

    group = parser.add_argument_group("The model configuration related")
    group.add_argument(
        "--spk_train_config",
        type=str,
        help="Speaker model training configuration",
    )
    group.add_argument(
        "--spk_model_file",
        type=str,
        help="Speaker model parameter file",
    )
    group.add_argument(
        "--model_tag",
        type=str,
        help="Pretrained model tag. If specify this option, *_train_config and "
        "*_file will be overwritten",
    )

    return parser


def main(cmd=None):
    print(get_commandline_args(), file=sys.stderr)
    parser = get_parser()
    args = parser.parse_args(cmd)
    kwargs = vars(args)
    kwargs.pop("config", None)
    inference(**kwargs)


if __name__ == "__main__":
    main()<|MERGE_RESOLUTION|>--- conflicted
+++ resolved
@@ -11,12 +11,7 @@
 import torch
 from typeguard import check_argument_types, check_return_type
 
-<<<<<<< HEAD
-from espnet2.samplers.build_batch_sampler import BATCH_TYPES
-from espnet2.fileio.datadir_writer import DatadirWriter
-=======
 from espnet2.fileio.npy_scp import NpyScpWriter
->>>>>>> bf84668a
 from espnet2.tasks.spk import SpeakerTask
 from espnet2.torch_utils.set_all_random_seed import set_all_random_seed
 from espnet.utils.cli_utils import get_commandline_args
@@ -30,11 +25,7 @@
         >>> speech2embed = Speech2Embedding("spk_config.yml", "spk.pth")
         >>> audio, rate = soundfile.read("speech.wav")
         >>> speech2embed(audio)
-<<<<<<< HEAD
         
-=======
-
->>>>>>> bf84668a
     """
 
     def __init__(
@@ -47,37 +38,23 @@
     ):
         assert check_argument_types()
 
-<<<<<<< HEAD
-        spk_model, spk_train_args = SpeakerTask.build_model_from_file(spk_train_config, spk_model_file, device)
-=======
         spk_model, spk_train_args = SpeakerTask.build_model_from_file(
             spk_train_config, spk_model_file, device
         )
->>>>>>> bf84668a
         self.spk_model = spk_model
         self.spk_train_args = spk_train_args
         self.dtype = dtype
         self.batch_size = batch_size
-<<<<<<< HEAD
     
     @torch.no_grad()
     def __call__(
         self, seech: Union[torch.Tensor, np.ndarray]
     ) -> torch.Tensor:
-=======
-
-    @torch.no_grad()
-    def __call__(self, seech: Union[torch.Tensor, np.ndarray]) -> torch.Tensor:
->>>>>>> bf84668a
         """Inference
 
         Args:
             speech: Input speech data
-<<<<<<< HEAD
         
-=======
-
->>>>>>> bf84668a
         Returns:
             spk_embedding
 
@@ -101,11 +78,7 @@
         output = self.spk_model(**batch)
 
         return output
-<<<<<<< HEAD
-        
-=======
-
->>>>>>> bf84668a
+
     @staticmethod
     def from_pretrained(
         model_tag: Optional[str] = None,
@@ -135,11 +108,6 @@
             kwargs.update(**d.download_and_unpack(model_tag))
 
         return Speech2Embedding(**kwargs)
-<<<<<<< HEAD
-        
-=======
-
->>>>>>> bf84668a
 
 def inference(
     output_dir: str,
@@ -184,11 +152,7 @@
 
     speech2embedding = Speech2Embedding.from_pretrained(
         model_tag=model_tag,
-<<<<<<< HEAD
-        **speech2text_kwargs,
-=======
         **speech2embedding_kwargs,
->>>>>>> bf84668a
     )
 
     # 3. Build data-iterator
@@ -198,26 +162,18 @@
         batch_size=batch_size,
         key_file=key_file,
         num_workers=num_workers,
-<<<<<<< HEAD
-        preprocess_fn=SpeakerTask.build_preprocess_fn(speech2embedding.spk_train_args, False),
-=======
         preprocess_fn=SpeakerTask.build_preprocess_fn(
             speech2embedding.spk_train_args, False
         ),
->>>>>>> bf84668a
         collate_fn=SpeakerTask.build_colate_fn(speech2embedding.spk_train_args, False),
         inference=True,
     )
 
     # 4. Start for-loop
-<<<<<<< HEAD
     with NpyScpWriter(
         output_dir / "embed",
         output_dir / "embed.scp"
     ) as writer:
-=======
-    with NpyScpWriter(output_dir / "embed", output_dir / "embed.scp") as writer:
->>>>>>> bf84668a
         for keys, batch in loader:
             assert isinstance(batch, dict), type(batch)
             assert all(isinstance(s, str) for s in keys), keys
