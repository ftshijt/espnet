#!/usr/bin/env python3

"""Inference script for ESPnet Universa model."""

import argparse
import json
import logging
import sys
from pathlib import Path
from typing import Any, Dict, Optional, Sequence, Tuple, Union

import numpy as np
import torch
from packaging.version import parse as V
from typeguard import typechecked

from espnet2.fileio.datadir_writer import DatadirWriter
from espnet2.tasks.universa import UniversaTask
from espnet2.torch_utils.device_funcs import to_device
from espnet2.torch_utils.set_all_random_seed import set_all_random_seed
from espnet2.utils import config_argparse
from espnet2.utils.types import str2bool, str2triple_str, str_or_none
from espnet.utils.cli_utils import get_commandline_args


class UniversaInference:
    """Inference class for ESPnet Universa model."""

    @typechecked
    def __init__(
        self,
        train_config: Union[Path, str, None] = None,
        model_file: Union[Path, str, None] = None,
        dtype: str = "float32",
        device: str = "cpu",
        seed: int = 777,
        always_fix_seed: bool = False,
        beam_size: int = 1,
        skip_meta_label_score: bool = False,
        save_token_seq: bool = False,
        use_fixed_order: bool = False,
        fixed_metric_name_order: str = "",
    ):
        """Initialize UniversaInference class."""

        # setup model
        print(train_config, model_file, flush=True)
        model, train_args = UniversaTask.build_model_from_file(
            train_config, model_file, device
        )
        model.to(dtype=getattr(torch, dtype)).eval()
        self.device = device
        self.dtype = dtype
        self.train_args = train_args
        self.model = model
        self.universa = model.universa
        self.frontend = model.frontend
        self.preprocess_fn = UniversaTask.build_preprocess_fn(train_args, False)
        self.metric_tokenizer = self.preprocess_fn.metric_tokenizer
        self.seed = seed
        self.always_fix_seed = always_fix_seed

        self.beam_size = beam_size
        self.skip_meta_label_score = skip_meta_label_score
        self.save_token_seq = save_token_seq
        # TODO(jiatong): to set fixed order cases
        self.use_fixed_order = use_fixed_order
        self.fixed_metric_name_order = fixed_metric_name_order

        if (
            hasattr(self.model.universa, "sequential_metrics")
            and self.model.universa.sequential_metrics
        ):
            metric_list = list(self.model.universa.metric2id.keys())
            self.model.universa.set_inference(
                beam_size=beam_size,
                metric_list=metric_list,
                skip_meta_label_score=skip_meta_label_score,
                save_token_seq=save_token_seq,
            )

        logging.info(f"Frontend: {model.frontend}")
        logging.info(f"Universa: {model.universa}")

    @torch.no_grad()
    @typechecked
    def __call__(
        self,
        audio: Union[np.ndarray, torch.Tensor],
        audio_lengths: Union[np.ndarray, torch.Tensor] = None,
        ref_audio: Optional[Union[np.ndarray, torch.Tensor]] = None,
        ref_audio_lengths: Optional[Union[np.ndarray, torch.Tensor]] = None,
        ref_text: Optional[Union[np.ndarray, torch.Tensor, str]] = None,
        ref_text_lengths: Optional[Union[np.ndarray, torch.Tensor]] = None,
        **kwargs,
    ) -> Dict[str, Union[np.array, torch.Tensor]]:
        "Run universa."

        # check the input type
        if self.model.use_ref_audio and ref_audio is None:
            logging.warning("Universa model pretrained with ref_audio is used.")
        if self.model.use_ref_text and ref_text is None:
            logging.warning("Universa model pretrained with ref_text is used.")
        if not self.model.use_ref_audio and ref_audio is not None:
            logging.warning("Universa model not pretrained with ref_audio is used.")
        if not self.model.use_ref_text and ref_text is not None:
            logging.warning("Universa model not pretrained with ref_text is used.")

        # prepare batch
        batch = dict(audio=audio, audio_lengths=audio_lengths)
        if ref_audio is not None:
            batch.update(ref_audio=ref_audio, ref_audio_lengths=ref_audio_lengths)
        if ref_text is not None:
            if isinstance(ref_text, str):
                ref_text = self.preprocess_fn("<dummy>", dict(ref_text=ref_text))[
                    "ref_text"
                ]
                ref_text = np.expand_dims(ref_text, axis=0)
                ref_text_lengths = torch.tensor([len(ref_text)])
            batch.update(ref_text=ref_text, ref_text_lengths=ref_text_lengths)
        batch = to_device(batch, device=self.device)

        # inference
        if self.always_fix_seed:
            set_all_random_seed(self.seed)

        output_dict = self.model.inference(**batch, **kwargs)

        output_dict.pop("use_tokenizer_metrics")
        output_dict.pop("sequential_metrics")
        return output_dict

    @property
    def use_ref_audio(self):
        return self.model.use_ref_audio

    @property
    def use_ref_text(self):
        return self.model.use_ref_text

    @staticmethod
    def from_pretrained(
        model_tag: Optional[str] = None,
        **kwargs: Optional[Any],
    ):
        """Build UniversaInference from pretrained model."""
        if model_tag is not None:
            try:
                from espnet_model_zoo.downloader import ModelDownloader

            except ImportError:
                logging.error(
                    "`espnet_model_zoo` is not installed. "
                    "Please install via `pip install -U espnet_model_zoo`."
                )
                raise
            d = ModelDownloader()
            kwargs.update(**d.download_and_unpack(model_tag))
        return UniversaInference(**kwargs)


@typechecked
def inference(
    output_dir: Union[Path, str],
    batch_size: int,
    dtype: str,
    ngpu: int,
    seed: int,
    num_workers: int,
    log_level: Union[int, str],
    data_path_and_name_and_type: Sequence[Tuple[str, str, str]],
    key_file: Optional[str],
    train_config: Optional[str],
    model_file: Optional[str],
    model_tag: Optional[str],
    always_fix_seed: bool,
    beam_size: int,
    skip_meta_label_score: bool,
    save_token_seq: bool,
    use_fixed_order: bool,
    fixed_metric_name_order: str,
    allow_variable_data_keys: bool,
):
    """Run inference."""
    # setup logger
    logging.basicConfig(
        level=log_level,
        format="%(asctime)s (%(module)s:%(lineno)d) %(levelname)s: %(message)s",
    )

    # check the input type
    if model_file is None and model_tag is None:
        raise ValueError("model_file or model_tag must be specified.")
    if model_file is not None and model_tag is not None:
        raise ValueError(
            "model_file and model_tag cannot be specified at the same time."
        )

    if ngpu == 0:
        device = "cpu"
    else:
        device = "cuda"

    # 1. set random seed
    set_all_random_seed(seed)

    # 2. setup UniversaInference (build model)
    universa_inference = UniversaInference.from_pretrained(
        model_tag=model_tag,
        train_config=train_config,
        model_file=model_file,
        dtype=dtype,
        seed=seed,
        always_fix_seed=always_fix_seed,
        beam_size=beam_size,
        skip_meta_label_score=skip_meta_label_score,
        save_token_seq=save_token_seq,
        use_fixed_order=use_fixed_order,
        fixed_metric_name_order=fixed_metric_name_order,
        device=device,
    )

    # 3. setup data loader
    loader = UniversaTask.build_streaming_iterator(
        data_path_and_name_and_type,
        dtype=dtype,
        batch_size=batch_size,
        num_workers=num_workers,
        key_file=key_file,
        preprocess_fn=UniversaTask.build_preprocess_fn(
            universa_inference.train_args, False
        ),
        collate_fn=UniversaTask.build_collate_fn(universa_inference.train_args, False),
        allow_variable_data_keys=allow_variable_data_keys,
        inference=True,
    )

    # 4. start for-loop inference
    with DatadirWriter(output_dir) as writer:
        for keys, batch in loader:
            assert isinstance(batch, dict), type(batch)
            assert all(isinstance(k, str) for k in keys), keys
            _bs = len(next(iter(batch.values())))
            assert len(keys) == _bs, f"{len(keys)} != {_bs}"

            results = universa_inference(**batch)

<<<<<<< HEAD
            if "encoded_feat" in results:
                results.pop("encoded_feat")

=======
            results.pop("encoded_feat")
>>>>>>> cc14873a
            for i in range(_bs):
                key = keys[i]
                metrics_info = {k: v[i] for k, v in results.items()}
                print(metrics_info, flush=True)
                writer["metric.scp"][key] = json.dumps(metrics_info)


def get_parser():
    parser = config_argparse.ArgumentParser(
        description="Universa Inference",
        formatter_class=argparse.ArgumentDefaultsHelpFormatter,
    )

    # Note(kamo): Use '_' instead of '-' as separator.
    # '-' is confusing if written in yaml.
    parser.add_argument(
        "--log_level",
        type=lambda x: x.upper(),
        default="INFO",
        choices=("CRITICAL", "ERROR", "WARNING", "INFO", "DEBUG", "NOTSET"),
        help="The verbose level of logging",
    )

    parser.add_argument("--output_dir", type=str, required=True)
    parser.add_argument(
        "--ngpu",
        type=int,
        default=0,
        help="The number of gpus. 0 indicates CPU mode",
    )
    parser.add_argument("--seed", type=int, default=0, help="Random seed")
    parser.add_argument(
        "--dtype",
        default="float32",
        choices=["float16", "float32", "float64"],
        help="Data type",
    )
    parser.add_argument(
        "--num_workers",
        type=int,
        default=1,
        help="The number of workers used for DataLoader",
    )
    parser.add_argument(
        "--batch_size",
        type=int,
        default=1,
        help="The batch size for inference",
    )

    group = parser.add_argument_group("Input data related")
    group.add_argument(
        "--data_path_and_name_and_type",
        type=str2triple_str,
        required=True,
        action="append",
    )
    group.add_argument("--key_file", type=str_or_none)
    group.add_argument("--allow_variable_data_keys", type=str2bool, default=False)

    group = parser.add_argument_group("The model configuration related")
    group.add_argument(
        "--train_config",
        type=str,
        help="Training configuration file",
    )
    group.add_argument(
        "--model_file",
        type=str,
        help="Model parameter file",
    )
    group.add_argument(
        "--model_tag",
        type=str,
        help="Pretrained model tag. If specify this option, train_config and "
        "model_file will be overwritten",
    )

    group = parser.add_argument_group("Decoding related")
    group.add_argument(
        "--always_fix_seed",
        type=str2bool,
        default=False,
        help="Whether to always fix seed",
    )
    group.add_argument(
        "--beam_size",
        type=int,
        default=1,
        help="Beam size for beam search decoding for autoregressive models",
    )
    group.add_argument(
        "--skip_meta_label_score",
        type=str2bool,
        default=False,
        help="Whether to skip meta label score in decoding for autoregressive models",
    )
    group.add_argument(
        "--save_token_seq",
        type=str2bool,
        default=False,
        help="Whether to save token sequence in decoding for autoregressive models",
    )
    group.add_argument(
        "--use_fixed_order",
        type=str2bool,
        default=False,
        help="Whether to use fixed order for decoding for autoregressive models",
    )
    group.add_argument(
        "--fixed_metric_name_order",
        type=str,
        default="",
        help="Fixed metric name order for decoding for autoregressive models",
    )
    return parser


def main(cmd=None):
    """Run Universa model inference."""
    print(get_commandline_args(), file=sys.stderr)
    parser = get_parser()
    args = parser.parse_args(cmd)
    kwargs = vars(args)
    kwargs.pop("config", None)
    inference(**kwargs)


if __name__ == "__main__":
    main()
<|MERGE_RESOLUTION|>--- conflicted
+++ resolved
@@ -1,384 +1,381 @@
-#!/usr/bin/env python3
-
-"""Inference script for ESPnet Universa model."""
-
-import argparse
-import json
-import logging
-import sys
-from pathlib import Path
-from typing import Any, Dict, Optional, Sequence, Tuple, Union
-
-import numpy as np
-import torch
-from packaging.version import parse as V
-from typeguard import typechecked
-
-from espnet2.fileio.datadir_writer import DatadirWriter
-from espnet2.tasks.universa import UniversaTask
-from espnet2.torch_utils.device_funcs import to_device
-from espnet2.torch_utils.set_all_random_seed import set_all_random_seed
-from espnet2.utils import config_argparse
-from espnet2.utils.types import str2bool, str2triple_str, str_or_none
-from espnet.utils.cli_utils import get_commandline_args
-
-
-class UniversaInference:
-    """Inference class for ESPnet Universa model."""
-
-    @typechecked
-    def __init__(
-        self,
-        train_config: Union[Path, str, None] = None,
-        model_file: Union[Path, str, None] = None,
-        dtype: str = "float32",
-        device: str = "cpu",
-        seed: int = 777,
-        always_fix_seed: bool = False,
-        beam_size: int = 1,
-        skip_meta_label_score: bool = False,
-        save_token_seq: bool = False,
-        use_fixed_order: bool = False,
-        fixed_metric_name_order: str = "",
-    ):
-        """Initialize UniversaInference class."""
-
-        # setup model
-        print(train_config, model_file, flush=True)
-        model, train_args = UniversaTask.build_model_from_file(
-            train_config, model_file, device
-        )
-        model.to(dtype=getattr(torch, dtype)).eval()
-        self.device = device
-        self.dtype = dtype
-        self.train_args = train_args
-        self.model = model
-        self.universa = model.universa
-        self.frontend = model.frontend
-        self.preprocess_fn = UniversaTask.build_preprocess_fn(train_args, False)
-        self.metric_tokenizer = self.preprocess_fn.metric_tokenizer
-        self.seed = seed
-        self.always_fix_seed = always_fix_seed
-
-        self.beam_size = beam_size
-        self.skip_meta_label_score = skip_meta_label_score
-        self.save_token_seq = save_token_seq
-        # TODO(jiatong): to set fixed order cases
-        self.use_fixed_order = use_fixed_order
-        self.fixed_metric_name_order = fixed_metric_name_order
-
-        if (
-            hasattr(self.model.universa, "sequential_metrics")
-            and self.model.universa.sequential_metrics
-        ):
-            metric_list = list(self.model.universa.metric2id.keys())
-            self.model.universa.set_inference(
-                beam_size=beam_size,
-                metric_list=metric_list,
-                skip_meta_label_score=skip_meta_label_score,
-                save_token_seq=save_token_seq,
-            )
-
-        logging.info(f"Frontend: {model.frontend}")
-        logging.info(f"Universa: {model.universa}")
-
-    @torch.no_grad()
-    @typechecked
-    def __call__(
-        self,
-        audio: Union[np.ndarray, torch.Tensor],
-        audio_lengths: Union[np.ndarray, torch.Tensor] = None,
-        ref_audio: Optional[Union[np.ndarray, torch.Tensor]] = None,
-        ref_audio_lengths: Optional[Union[np.ndarray, torch.Tensor]] = None,
-        ref_text: Optional[Union[np.ndarray, torch.Tensor, str]] = None,
-        ref_text_lengths: Optional[Union[np.ndarray, torch.Tensor]] = None,
-        **kwargs,
-    ) -> Dict[str, Union[np.array, torch.Tensor]]:
-        "Run universa."
-
-        # check the input type
-        if self.model.use_ref_audio and ref_audio is None:
-            logging.warning("Universa model pretrained with ref_audio is used.")
-        if self.model.use_ref_text and ref_text is None:
-            logging.warning("Universa model pretrained with ref_text is used.")
-        if not self.model.use_ref_audio and ref_audio is not None:
-            logging.warning("Universa model not pretrained with ref_audio is used.")
-        if not self.model.use_ref_text and ref_text is not None:
-            logging.warning("Universa model not pretrained with ref_text is used.")
-
-        # prepare batch
-        batch = dict(audio=audio, audio_lengths=audio_lengths)
-        if ref_audio is not None:
-            batch.update(ref_audio=ref_audio, ref_audio_lengths=ref_audio_lengths)
-        if ref_text is not None:
-            if isinstance(ref_text, str):
-                ref_text = self.preprocess_fn("<dummy>", dict(ref_text=ref_text))[
-                    "ref_text"
-                ]
-                ref_text = np.expand_dims(ref_text, axis=0)
-                ref_text_lengths = torch.tensor([len(ref_text)])
-            batch.update(ref_text=ref_text, ref_text_lengths=ref_text_lengths)
-        batch = to_device(batch, device=self.device)
-
-        # inference
-        if self.always_fix_seed:
-            set_all_random_seed(self.seed)
-
-        output_dict = self.model.inference(**batch, **kwargs)
-
-        output_dict.pop("use_tokenizer_metrics")
-        output_dict.pop("sequential_metrics")
-        return output_dict
-
-    @property
-    def use_ref_audio(self):
-        return self.model.use_ref_audio
-
-    @property
-    def use_ref_text(self):
-        return self.model.use_ref_text
-
-    @staticmethod
-    def from_pretrained(
-        model_tag: Optional[str] = None,
-        **kwargs: Optional[Any],
-    ):
-        """Build UniversaInference from pretrained model."""
-        if model_tag is not None:
-            try:
-                from espnet_model_zoo.downloader import ModelDownloader
-
-            except ImportError:
-                logging.error(
-                    "`espnet_model_zoo` is not installed. "
-                    "Please install via `pip install -U espnet_model_zoo`."
-                )
-                raise
-            d = ModelDownloader()
-            kwargs.update(**d.download_and_unpack(model_tag))
-        return UniversaInference(**kwargs)
-
-
-@typechecked
-def inference(
-    output_dir: Union[Path, str],
-    batch_size: int,
-    dtype: str,
-    ngpu: int,
-    seed: int,
-    num_workers: int,
-    log_level: Union[int, str],
-    data_path_and_name_and_type: Sequence[Tuple[str, str, str]],
-    key_file: Optional[str],
-    train_config: Optional[str],
-    model_file: Optional[str],
-    model_tag: Optional[str],
-    always_fix_seed: bool,
-    beam_size: int,
-    skip_meta_label_score: bool,
-    save_token_seq: bool,
-    use_fixed_order: bool,
-    fixed_metric_name_order: str,
-    allow_variable_data_keys: bool,
-):
-    """Run inference."""
-    # setup logger
-    logging.basicConfig(
-        level=log_level,
-        format="%(asctime)s (%(module)s:%(lineno)d) %(levelname)s: %(message)s",
-    )
-
-    # check the input type
-    if model_file is None and model_tag is None:
-        raise ValueError("model_file or model_tag must be specified.")
-    if model_file is not None and model_tag is not None:
-        raise ValueError(
-            "model_file and model_tag cannot be specified at the same time."
-        )
-
-    if ngpu == 0:
-        device = "cpu"
-    else:
-        device = "cuda"
-
-    # 1. set random seed
-    set_all_random_seed(seed)
-
-    # 2. setup UniversaInference (build model)
-    universa_inference = UniversaInference.from_pretrained(
-        model_tag=model_tag,
-        train_config=train_config,
-        model_file=model_file,
-        dtype=dtype,
-        seed=seed,
-        always_fix_seed=always_fix_seed,
-        beam_size=beam_size,
-        skip_meta_label_score=skip_meta_label_score,
-        save_token_seq=save_token_seq,
-        use_fixed_order=use_fixed_order,
-        fixed_metric_name_order=fixed_metric_name_order,
-        device=device,
-    )
-
-    # 3. setup data loader
-    loader = UniversaTask.build_streaming_iterator(
-        data_path_and_name_and_type,
-        dtype=dtype,
-        batch_size=batch_size,
-        num_workers=num_workers,
-        key_file=key_file,
-        preprocess_fn=UniversaTask.build_preprocess_fn(
-            universa_inference.train_args, False
-        ),
-        collate_fn=UniversaTask.build_collate_fn(universa_inference.train_args, False),
-        allow_variable_data_keys=allow_variable_data_keys,
-        inference=True,
-    )
-
-    # 4. start for-loop inference
-    with DatadirWriter(output_dir) as writer:
-        for keys, batch in loader:
-            assert isinstance(batch, dict), type(batch)
-            assert all(isinstance(k, str) for k in keys), keys
-            _bs = len(next(iter(batch.values())))
-            assert len(keys) == _bs, f"{len(keys)} != {_bs}"
-
-            results = universa_inference(**batch)
-
-<<<<<<< HEAD
-            if "encoded_feat" in results:
-                results.pop("encoded_feat")
-
-=======
-            results.pop("encoded_feat")
->>>>>>> cc14873a
-            for i in range(_bs):
-                key = keys[i]
-                metrics_info = {k: v[i] for k, v in results.items()}
-                print(metrics_info, flush=True)
-                writer["metric.scp"][key] = json.dumps(metrics_info)
-
-
-def get_parser():
-    parser = config_argparse.ArgumentParser(
-        description="Universa Inference",
-        formatter_class=argparse.ArgumentDefaultsHelpFormatter,
-    )
-
-    # Note(kamo): Use '_' instead of '-' as separator.
-    # '-' is confusing if written in yaml.
-    parser.add_argument(
-        "--log_level",
-        type=lambda x: x.upper(),
-        default="INFO",
-        choices=("CRITICAL", "ERROR", "WARNING", "INFO", "DEBUG", "NOTSET"),
-        help="The verbose level of logging",
-    )
-
-    parser.add_argument("--output_dir", type=str, required=True)
-    parser.add_argument(
-        "--ngpu",
-        type=int,
-        default=0,
-        help="The number of gpus. 0 indicates CPU mode",
-    )
-    parser.add_argument("--seed", type=int, default=0, help="Random seed")
-    parser.add_argument(
-        "--dtype",
-        default="float32",
-        choices=["float16", "float32", "float64"],
-        help="Data type",
-    )
-    parser.add_argument(
-        "--num_workers",
-        type=int,
-        default=1,
-        help="The number of workers used for DataLoader",
-    )
-    parser.add_argument(
-        "--batch_size",
-        type=int,
-        default=1,
-        help="The batch size for inference",
-    )
-
-    group = parser.add_argument_group("Input data related")
-    group.add_argument(
-        "--data_path_and_name_and_type",
-        type=str2triple_str,
-        required=True,
-        action="append",
-    )
-    group.add_argument("--key_file", type=str_or_none)
-    group.add_argument("--allow_variable_data_keys", type=str2bool, default=False)
-
-    group = parser.add_argument_group("The model configuration related")
-    group.add_argument(
-        "--train_config",
-        type=str,
-        help="Training configuration file",
-    )
-    group.add_argument(
-        "--model_file",
-        type=str,
-        help="Model parameter file",
-    )
-    group.add_argument(
-        "--model_tag",
-        type=str,
-        help="Pretrained model tag. If specify this option, train_config and "
-        "model_file will be overwritten",
-    )
-
-    group = parser.add_argument_group("Decoding related")
-    group.add_argument(
-        "--always_fix_seed",
-        type=str2bool,
-        default=False,
-        help="Whether to always fix seed",
-    )
-    group.add_argument(
-        "--beam_size",
-        type=int,
-        default=1,
-        help="Beam size for beam search decoding for autoregressive models",
-    )
-    group.add_argument(
-        "--skip_meta_label_score",
-        type=str2bool,
-        default=False,
-        help="Whether to skip meta label score in decoding for autoregressive models",
-    )
-    group.add_argument(
-        "--save_token_seq",
-        type=str2bool,
-        default=False,
-        help="Whether to save token sequence in decoding for autoregressive models",
-    )
-    group.add_argument(
-        "--use_fixed_order",
-        type=str2bool,
-        default=False,
-        help="Whether to use fixed order for decoding for autoregressive models",
-    )
-    group.add_argument(
-        "--fixed_metric_name_order",
-        type=str,
-        default="",
-        help="Fixed metric name order for decoding for autoregressive models",
-    )
-    return parser
-
-
-def main(cmd=None):
-    """Run Universa model inference."""
-    print(get_commandline_args(), file=sys.stderr)
-    parser = get_parser()
-    args = parser.parse_args(cmd)
-    kwargs = vars(args)
-    kwargs.pop("config", None)
-    inference(**kwargs)
-
-
-if __name__ == "__main__":
-    main()
+#!/usr/bin/env python3
+
+"""Inference script for ESPnet Universa model."""
+
+import argparse
+import json
+import logging
+import sys
+from pathlib import Path
+from typing import Any, Dict, Optional, Sequence, Tuple, Union
+
+import numpy as np
+import torch
+from packaging.version import parse as V
+from typeguard import typechecked
+
+from espnet2.fileio.datadir_writer import DatadirWriter
+from espnet2.tasks.universa import UniversaTask
+from espnet2.torch_utils.device_funcs import to_device
+from espnet2.torch_utils.set_all_random_seed import set_all_random_seed
+from espnet2.utils import config_argparse
+from espnet2.utils.types import str2bool, str2triple_str, str_or_none
+from espnet.utils.cli_utils import get_commandline_args
+
+
+class UniversaInference:
+    """Inference class for ESPnet Universa model."""
+
+    @typechecked
+    def __init__(
+        self,
+        train_config: Union[Path, str, None] = None,
+        model_file: Union[Path, str, None] = None,
+        dtype: str = "float32",
+        device: str = "cpu",
+        seed: int = 777,
+        always_fix_seed: bool = False,
+        beam_size: int = 1,
+        skip_meta_label_score: bool = False,
+        save_token_seq: bool = False,
+        use_fixed_order: bool = False,
+        fixed_metric_name_order: str = "",
+    ):
+        """Initialize UniversaInference class."""
+
+        # setup model
+        print(train_config, model_file, flush=True)
+        model, train_args = UniversaTask.build_model_from_file(
+            train_config, model_file, device
+        )
+        model.to(dtype=getattr(torch, dtype)).eval()
+        self.device = device
+        self.dtype = dtype
+        self.train_args = train_args
+        self.model = model
+        self.universa = model.universa
+        self.frontend = model.frontend
+        self.preprocess_fn = UniversaTask.build_preprocess_fn(train_args, False)
+        self.metric_tokenizer = self.preprocess_fn.metric_tokenizer
+        self.seed = seed
+        self.always_fix_seed = always_fix_seed
+
+        self.beam_size = beam_size
+        self.skip_meta_label_score = skip_meta_label_score
+        self.save_token_seq = save_token_seq
+        # TODO(jiatong): to set fixed order cases
+        self.use_fixed_order = use_fixed_order
+        self.fixed_metric_name_order = fixed_metric_name_order
+
+        if (
+            hasattr(self.model.universa, "sequential_metrics")
+            and self.model.universa.sequential_metrics
+        ):
+            metric_list = list(self.model.universa.metric2id.keys())
+            self.model.universa.set_inference(
+                beam_size=beam_size,
+                metric_list=metric_list,
+                skip_meta_label_score=skip_meta_label_score,
+                save_token_seq=save_token_seq,
+            )
+
+        logging.info(f"Frontend: {model.frontend}")
+        logging.info(f"Universa: {model.universa}")
+
+    @torch.no_grad()
+    @typechecked
+    def __call__(
+        self,
+        audio: Union[np.ndarray, torch.Tensor],
+        audio_lengths: Union[np.ndarray, torch.Tensor] = None,
+        ref_audio: Optional[Union[np.ndarray, torch.Tensor]] = None,
+        ref_audio_lengths: Optional[Union[np.ndarray, torch.Tensor]] = None,
+        ref_text: Optional[Union[np.ndarray, torch.Tensor, str]] = None,
+        ref_text_lengths: Optional[Union[np.ndarray, torch.Tensor]] = None,
+        **kwargs,
+    ) -> Dict[str, Union[np.array, torch.Tensor]]:
+        "Run universa."
+
+        # check the input type
+        if self.model.use_ref_audio and ref_audio is None:
+            logging.warning("Universa model pretrained with ref_audio is used.")
+        if self.model.use_ref_text and ref_text is None:
+            logging.warning("Universa model pretrained with ref_text is used.")
+        if not self.model.use_ref_audio and ref_audio is not None:
+            logging.warning("Universa model not pretrained with ref_audio is used.")
+        if not self.model.use_ref_text and ref_text is not None:
+            logging.warning("Universa model not pretrained with ref_text is used.")
+
+        # prepare batch
+        batch = dict(audio=audio, audio_lengths=audio_lengths)
+        if ref_audio is not None:
+            batch.update(ref_audio=ref_audio, ref_audio_lengths=ref_audio_lengths)
+        if ref_text is not None:
+            if isinstance(ref_text, str):
+                ref_text = self.preprocess_fn("<dummy>", dict(ref_text=ref_text))[
+                    "ref_text"
+                ]
+                ref_text = np.expand_dims(ref_text, axis=0)
+                ref_text_lengths = torch.tensor([len(ref_text)])
+            batch.update(ref_text=ref_text, ref_text_lengths=ref_text_lengths)
+        batch = to_device(batch, device=self.device)
+
+        # inference
+        if self.always_fix_seed:
+            set_all_random_seed(self.seed)
+
+        output_dict = self.model.inference(**batch, **kwargs)
+
+        output_dict.pop("use_tokenizer_metrics")
+        output_dict.pop("sequential_metrics")
+        return output_dict
+
+    @property
+    def use_ref_audio(self):
+        return self.model.use_ref_audio
+
+    @property
+    def use_ref_text(self):
+        return self.model.use_ref_text
+
+    @staticmethod
+    def from_pretrained(
+        model_tag: Optional[str] = None,
+        **kwargs: Optional[Any],
+    ):
+        """Build UniversaInference from pretrained model."""
+        if model_tag is not None:
+            try:
+                from espnet_model_zoo.downloader import ModelDownloader
+
+            except ImportError:
+                logging.error(
+                    "`espnet_model_zoo` is not installed. "
+                    "Please install via `pip install -U espnet_model_zoo`."
+                )
+                raise
+            d = ModelDownloader()
+            kwargs.update(**d.download_and_unpack(model_tag))
+        return UniversaInference(**kwargs)
+
+
+@typechecked
+def inference(
+    output_dir: Union[Path, str],
+    batch_size: int,
+    dtype: str,
+    ngpu: int,
+    seed: int,
+    num_workers: int,
+    log_level: Union[int, str],
+    data_path_and_name_and_type: Sequence[Tuple[str, str, str]],
+    key_file: Optional[str],
+    train_config: Optional[str],
+    model_file: Optional[str],
+    model_tag: Optional[str],
+    always_fix_seed: bool,
+    beam_size: int,
+    skip_meta_label_score: bool,
+    save_token_seq: bool,
+    use_fixed_order: bool,
+    fixed_metric_name_order: str,
+    allow_variable_data_keys: bool,
+):
+    """Run inference."""
+    # setup logger
+    logging.basicConfig(
+        level=log_level,
+        format="%(asctime)s (%(module)s:%(lineno)d) %(levelname)s: %(message)s",
+    )
+
+    # check the input type
+    if model_file is None and model_tag is None:
+        raise ValueError("model_file or model_tag must be specified.")
+    if model_file is not None and model_tag is not None:
+        raise ValueError(
+            "model_file and model_tag cannot be specified at the same time."
+        )
+
+    if ngpu == 0:
+        device = "cpu"
+    else:
+        device = "cuda"
+
+    # 1. set random seed
+    set_all_random_seed(seed)
+
+    # 2. setup UniversaInference (build model)
+    universa_inference = UniversaInference.from_pretrained(
+        model_tag=model_tag,
+        train_config=train_config,
+        model_file=model_file,
+        dtype=dtype,
+        seed=seed,
+        always_fix_seed=always_fix_seed,
+        beam_size=beam_size,
+        skip_meta_label_score=skip_meta_label_score,
+        save_token_seq=save_token_seq,
+        use_fixed_order=use_fixed_order,
+        fixed_metric_name_order=fixed_metric_name_order,
+        device=device,
+    )
+
+    # 3. setup data loader
+    loader = UniversaTask.build_streaming_iterator(
+        data_path_and_name_and_type,
+        dtype=dtype,
+        batch_size=batch_size,
+        num_workers=num_workers,
+        key_file=key_file,
+        preprocess_fn=UniversaTask.build_preprocess_fn(
+            universa_inference.train_args, False
+        ),
+        collate_fn=UniversaTask.build_collate_fn(universa_inference.train_args, False),
+        allow_variable_data_keys=allow_variable_data_keys,
+        inference=True,
+    )
+
+    # 4. start for-loop inference
+    with DatadirWriter(output_dir) as writer:
+        for keys, batch in loader:
+            assert isinstance(batch, dict), type(batch)
+            assert all(isinstance(k, str) for k in keys), keys
+            _bs = len(next(iter(batch.values())))
+            assert len(keys) == _bs, f"{len(keys)} != {_bs}"
+
+            results = universa_inference(**batch)
+
+            if "encoded_feat" in results:
+                results.pop("encoded_feat")
+
+
+            for i in range(_bs):
+                key = keys[i]
+                metrics_info = {k: v[i] for k, v in results.items()}
+                print(metrics_info, flush=True)
+                writer["metric.scp"][key] = json.dumps(metrics_info)
+
+
+def get_parser():
+    parser = config_argparse.ArgumentParser(
+        description="Universa Inference",
+        formatter_class=argparse.ArgumentDefaultsHelpFormatter,
+    )
+
+    # Note(kamo): Use '_' instead of '-' as separator.
+    # '-' is confusing if written in yaml.
+    parser.add_argument(
+        "--log_level",
+        type=lambda x: x.upper(),
+        default="INFO",
+        choices=("CRITICAL", "ERROR", "WARNING", "INFO", "DEBUG", "NOTSET"),
+        help="The verbose level of logging",
+    )
+
+    parser.add_argument("--output_dir", type=str, required=True)
+    parser.add_argument(
+        "--ngpu",
+        type=int,
+        default=0,
+        help="The number of gpus. 0 indicates CPU mode",
+    )
+    parser.add_argument("--seed", type=int, default=0, help="Random seed")
+    parser.add_argument(
+        "--dtype",
+        default="float32",
+        choices=["float16", "float32", "float64"],
+        help="Data type",
+    )
+    parser.add_argument(
+        "--num_workers",
+        type=int,
+        default=1,
+        help="The number of workers used for DataLoader",
+    )
+    parser.add_argument(
+        "--batch_size",
+        type=int,
+        default=1,
+        help="The batch size for inference",
+    )
+
+    group = parser.add_argument_group("Input data related")
+    group.add_argument(
+        "--data_path_and_name_and_type",
+        type=str2triple_str,
+        required=True,
+        action="append",
+    )
+    group.add_argument("--key_file", type=str_or_none)
+    group.add_argument("--allow_variable_data_keys", type=str2bool, default=False)
+
+    group = parser.add_argument_group("The model configuration related")
+    group.add_argument(
+        "--train_config",
+        type=str,
+        help="Training configuration file",
+    )
+    group.add_argument(
+        "--model_file",
+        type=str,
+        help="Model parameter file",
+    )
+    group.add_argument(
+        "--model_tag",
+        type=str,
+        help="Pretrained model tag. If specify this option, train_config and "
+        "model_file will be overwritten",
+    )
+
+    group = parser.add_argument_group("Decoding related")
+    group.add_argument(
+        "--always_fix_seed",
+        type=str2bool,
+        default=False,
+        help="Whether to always fix seed",
+    )
+    group.add_argument(
+        "--beam_size",
+        type=int,
+        default=1,
+        help="Beam size for beam search decoding for autoregressive models",
+    )
+    group.add_argument(
+        "--skip_meta_label_score",
+        type=str2bool,
+        default=False,
+        help="Whether to skip meta label score in decoding for autoregressive models",
+    )
+    group.add_argument(
+        "--save_token_seq",
+        type=str2bool,
+        default=False,
+        help="Whether to save token sequence in decoding for autoregressive models",
+    )
+    group.add_argument(
+        "--use_fixed_order",
+        type=str2bool,
+        default=False,
+        help="Whether to use fixed order for decoding for autoregressive models",
+    )
+    group.add_argument(
+        "--fixed_metric_name_order",
+        type=str,
+        default="",
+        help="Fixed metric name order for decoding for autoregressive models",
+    )
+    return parser
+
+
+def main(cmd=None):
+    """Run Universa model inference."""
+    print(get_commandline_args(), file=sys.stderr)
+    parser = get_parser()
+    args = parser.parse_args(cmd)
+    kwargs = vars(args)
+    kwargs.pop("config", None)
+    inference(**kwargs)
+
+
+if __name__ == "__main__":
+    main()