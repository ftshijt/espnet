#!/usr/bin/env python3
import argparse
from typing import Type

from espnet2.main_funcs.pack_funcs import pack


class PackedContents:
    files = []
    yaml_files = []


class ASRPackedContents(PackedContents):
    # These names must be consistent with the argument of inference functions
    files = ["asr_model_file", "lm_file"]
    yaml_files = ["asr_train_config", "lm_train_config"]


class STPackedContents(PackedContents):
    files = ["st_model_file"]
    yaml_files = ["st_train_config"]


class TTSPackedContents(PackedContents):
    files = ["model_file"]
    yaml_files = ["train_config"]


class EnhPackedContents(PackedContents):
    files = ["model_file"]
    yaml_files = ["train_config"]


class DiarPackedContents(PackedContents):
    files = ["model_file"]
    yaml_files = ["train_config"]


class SVSPackedContents(PackedContents):
    files = ["model_file"]
    yaml_files = ["train_config"]


class EnhS2TPackedContents(PackedContents):
    # These names must be consistent with the argument of inference functions
    files = ["enh_s2t_model_file", "lm_file"]
    yaml_files = ["enh_s2t_train_config", "lm_train_config"]


class SSLPackedContents(PackedContents):
    # These names must be consistent with the argument of inference functions
    files = ["model_file"]
    yaml_files = ["train_config"]


class S2STPackedContents(PackedContents):
    # These names must be consistent with the argument of inference functions
    files = ["s2st_model_file"]
    yaml_files = ["s2st_train_config"]


class S2TPackedContents(PackedContents):
    # These names must be consistent with the argument of inference functions
    files = ["s2t_model_file", "lm_file"]
    yaml_files = ["s2t_train_config", "lm_train_config"]


class ClassificationPackedContents(PackedContents):
    # These names must be consistent with the argument of inference functions
    files = ["classification_model_file"]
    yaml_files = ["classification_train_config"]


class SpkPackedContents(PackedContents):
    files = ["model_file"]
    yaml_files = ["train_config"]


class CodecPackedContents(PackedContents):
    files = ["model_file"]
    yaml_files = ["train_config"]


class UniversaPackedContents(PackedContents):
    files = ["model_file"]
    yaml_files = ["train_config"]


def add_arguments(parser: argparse.ArgumentParser, contents: Type[PackedContents]):
    parser.add_argument("--outpath", type=str, required=True)
    for key in contents.yaml_files:
        parser.add_argument(f"--{key}", type=str, default=None)
    for key in contents.files:
        parser.add_argument(f"--{key}", type=str, default=None)
    parser.add_argument("--option", type=str, action="append", default=[])


def get_parser() -> argparse.ArgumentParser:
    parser = argparse.ArgumentParser(description="Pack input files to archive format")
    subparsers = parser.add_subparsers()

    # Create subparser for different tasks
    for name, contents in [
        ("asr", ASRPackedContents),
        ("st", STPackedContents),
        ("tts", TTSPackedContents),
        ("enh", EnhPackedContents),
        ("diar", DiarPackedContents),
        ("svs", SVSPackedContents),
        ("enh_s2t", EnhS2TPackedContents),
        ("ssl", SSLPackedContents),
        ("s2st", S2STPackedContents),
        ("s2t", S2TPackedContents),
        ("spk", SpkPackedContents),
        ("codec", CodecPackedContents),
<<<<<<< HEAD
        ("cls", ClassificationPackedContents),
=======
        ("universa", UniversaPackedContents),
>>>>>>> 0be39aae
    ]:
        parser_asr = subparsers.add_parser(
            name,
            formatter_class=argparse.ArgumentDefaultsHelpFormatter,
        )
        add_arguments(parser_asr, contents)
        parser_asr.set_defaults(contents=contents)
    return parser


def main(cmd=None):
    parser = get_parser()
    args = parser.parse_args(cmd)
    if not hasattr(args, "contents"):
        parser.print_help()
        parser.exit(2)

    yaml_files = {
        y: getattr(args, y)
        for y in args.contents.yaml_files
        if getattr(args, y) is not None
    }
    files = {
        y: getattr(args, y) for y in args.contents.files if getattr(args, y) is not None
    }
    pack(
        yaml_files=yaml_files,
        files=files,
        option=args.option,
        outpath=args.outpath,
    )


if __name__ == "__main__":
    main()<|MERGE_RESOLUTION|>--- conflicted
+++ resolved
@@ -113,11 +113,8 @@
         ("s2t", S2TPackedContents),
         ("spk", SpkPackedContents),
         ("codec", CodecPackedContents),
-<<<<<<< HEAD
         ("cls", ClassificationPackedContents),
-=======
         ("universa", UniversaPackedContents),
->>>>>>> 0be39aae
     ]:
         parser_asr = subparsers.add_parser(
             name,
