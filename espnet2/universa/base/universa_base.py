# Copyright 2024 Jiatong Shi
#  Apache 2.0  (http://www.apache.org/licenses/LICENSE-2.0)

"""UniversaBase related modules."""

import logging
from contextlib import contextmanager
from typing import Dict, Optional, Sequence, Tuple, Union

import torch
import torch.nn.functional as F
from packaging.version import parse as V
from typeguard import typechecked

from espnet2.asr.encoder.transformer_encoder import TransformerEncoder
from espnet2.layers.utterance_mvn import UtteranceMVN
from espnet2.spk.pooling.mean_pooling import MeanPooling
from espnet2.torch_utils.device_funcs import force_gatherable
from espnet2.torch_utils.initialize import initialize
from espnet2.universa.abs_universa import AbsUniversa
from espnet2.universa.base.loss import masked_l1_loss, masked_mse_loss
from espnet.nets.pytorch_backend.nets_utils import make_pad_mask
from espnet.nets.pytorch_backend.transformer.attention import MultiHeadedAttention

if V(torch.__version__) >= V("1.6.0"):
    from torch.cuda.amp import autocast
else:
    # Nothing to do if torch<1.6.0
    @contextmanager
    def autocast(enabled=True):
        yield


class UniversaBase(AbsUniversa):
    def __init__(
        self,
        # Model Backbone
        input_size: int,
        metric2id: Dict[str, int],
        use_ref_audio: bool = True,
        use_ref_text: bool = True,
        embedding_size: int = 512,
        use_normalize: bool = True,
        audio_encoder_type: str = "transformer",
        audio_encoder_params: Dict[str, Union[float, int, bool, str]] = {
            "num_blocks": 3,
            "attention_heads": 4,
            "linear_units": 2048,
            "dropout_rate": 0.1,
            "positional_dropout_rate": 0.1,
            "attention_dropout_rate": 0.1,
            "input_layer": "linear",
            "normalize_before": True,
            "concat_after": False,
            "positionwise_layer_type": "linear",
            "positionwise_conv_kernel_size": 1,
            "layer_drop_rate": 0.0,
            "qk_norm": False,
            "use_flash_attn": False,
        },
        # Text processor
        vocab_size: Optional[int] = None,
        ignore_id: int = -1,
        text_encoder_type: str = "transformer",
        text_encoder_params: Dict[str, Union[float, int, bool, str]] = {
            "num_blocks": 3,
            "attention_heads": 4,
            "linear_units": 2048,
            "dropout_rate": 0.1,
            "positional_dropout_rate": 0.1,
            "attention_dropout_rate": 0.1,
            "input_layer": "linear",
            "normalize_before": True,
            "concat_after": False,
            "positionwise_layer_type": "linear",
            "positionwise_conv_kernel_size": 1,
            "layer_drop_rate": 0.0,
            "qk_norm": False,
            "use_flash_attn": False,
        },
        # Attention modules
        cross_attention_type: str = "multihead",
        cross_attention_params: Dict[str, Union[float, int]] = {
            "n_head": 4,
            "dropout_rate": 0.1,
        },
        # MultiTask predictors
        pooling_type: str = "mean",
        pooling_params: Dict[str, Union[float, int, bool, str]] = {},
        projector_type: str = "linear",
        projector_params: Dict[str, Union[float, int, bool, str]] = {},
        multi_branch: bool = False,
        use_mse: bool = False,
        use_l1: bool = True,
        metric_pad_value: float = -100,
        loss_weights: Optional[Dict[str, float]] = None,
        **kwargs,
    ):
        """Initialize UniversaBase module.

        Args:
            input_size (int): Input dimension.
            metric2id (Dict[str, int]): Metric to ID mapping.
            vocab_size (Optional[int]): Number of vocabulary.
            ignore_id (int): Ignore ID.
            use_ref_audio (bool): Whether to use reference audio.
            use_ref_text (bool): Whether to use reference text.
            embedding_size (int): Embedding size.
            use_normalize (bool): Whether to normalize input features.
            audio_encoder_type (str): Audio encoder type.
            audio_encoder_params (Dict[str, Sequence]): Audio encoder parameters.
            text_encoder_type (str): Text encoder type.
            text_encoder_params (Dict[str, Sequence]): Text encoder parameters.
            cross_attention_type (str): Cross attention type.
            cross_attention_params (Dict[str, Sequence]): Cross attention parameters.
            pooling_type (str): Pooling type.
            pooling_params (Dict[str, Sequence]): Pooling parameters.
            projector_type (str): Projector type.
            projector_params (Dict[str, Sequence]): Projector parameters.
            multi_branch (bool): Whether to use multi-branch pooling and projectors.
            use_mse (bool): Whether to use MSE loss.
            use_l1 (bool): Whether to use L1 loss.
            metric_pad_value (float): Metric padding value.
            loss_weights (Optional[Dict[str, float]]): Loss weights.

        """
        super().__init__()

        # Initialize parameters
        self.input_size = input_size
        self.metric_size = len(metric2id)
        self.metric2id = metric2id
        self.id2metric = {v: k for k, v in metric2id.items()}
        self.vocab_size = vocab_size
        self.ignore_id = ignore_id
        self.use_ref_audio = use_ref_audio
        self.use_ref_text = use_ref_text
        self.embedding_size = embedding_size
        pooling_dim = embedding_size
        self.use_normalize = use_normalize
        self.use_mse = use_mse
        self.use_l1 = use_l1
        assert (
            self.use_mse or self.use_l1
        ), "At least one loss function should be enabled"
        self.metric_pad_value = metric_pad_value

        # setup loss weights
        if loss_weights is None:
            loss_weights = {}
            for i in range(self.metric_size):
                loss_weights[i] = 1.0
        self.loss_weights = loss_weights
        assert len(self.loss_weights) == self.metric_size, "mismatch loss weights size"

        # Initialize audio encoder
        if audio_encoder_type == "transformer":
            self.audio_encoder = TransformerEncoder(
                input_size=input_size,
                output_size=embedding_size,
                **audio_encoder_params,
            )
        else:
            raise ValueError(f"Not supported: {audio_encoder_type}")
        if self.use_normalize:
            self.normalize = UtteranceMVN(norm_means=True, norm_vars=True)

        # Initialize reference audio encoder
        if self.use_ref_audio:
            if audio_encoder_type == "transformer":
                self.ref_audio_encoder = TransformerEncoder(
                    input_size=input_size,
                    output_size=embedding_size,
                    **audio_encoder_params,
                )
            else:
                raise ValueError(f"Not supported: {audio_encoder_type}")
            pooling_dim += embedding_size
            if self.use_normalize:
                self.ref_normalize = UtteranceMVN(norm_means=True, norm_vars=True)

        # Initialize text encoder
        if self.use_ref_text:
            self.text_embedding = torch.nn.Embedding(
                vocab_size,
                embedding_size,
            )
            if text_encoder_type == "transformer":
                self.text_encoder = TransformerEncoder(
                    input_size=embedding_size,
                    output_size=embedding_size,
                    **text_encoder_params,
                )
            else:
                raise ValueError(f"Not supported: {text_encoder_type}")
            pooling_dim += embedding_size

        # Initialize cross attention
        if cross_attention_type == "multihead":
            self.cross_attention = MultiHeadedAttention(
                n_feat=embedding_size,
                **cross_attention_params,
            )
        else:
            raise ValueError(f"Not supported: {cross_attention_type}")

        self.multi_branch = multi_branch

        if self.multi_branch:
            self.pooling = torch.nn.ModuleList()
            self.projector = torch.nn.ModuleList()
            for i in range(self.metric_size):
                # Initialize pooling
                if pooling_type == "mean":
                    self.pooling.append(
                        MeanPooling(
                            input_size=pooling_dim, use_masking=True, **pooling_params
                        )
                    )
                else:
                    raise ValueError(f"Not supported: {pooling_type}")

                # Initialize projector
                if projector_type == "linear":
                    self.projector.append(
                        torch.nn.Linear(
                            pooling_dim,
                            1,
                            **projector_params,
                        )
                    )
                else:
                    raise ValueError(f"Not supported: {projector_type}")
        else:
            # Initialize pooling
            if pooling_type == "mean":
                self.pooling = MeanPooling(
                    input_size=pooling_dim, use_masking=True, **pooling_params
                )
            else:
                raise ValueError(f"Not supported: {pooling_type}")

            # Initialize projector
            if projector_type == "linear":
                self.projector = torch.nn.Linear(
                    pooling_dim,
                    self.metric_size,
                    **projector_params,
                )
            else:
                raise ValueError(f"Not supported: {projector_type}")

    @typechecked
    def forward(
        self,
        audio: torch.Tensor,
        audio_lengths: torch.Tensor,
        metrics: Dict[str, torch.Tensor],
        ref_audio: Optional[torch.Tensor] = None,
        ref_audio_lengths: Optional[torch.Tensor] = None,
        ref_text: Optional[torch.Tensor] = None,
        ref_text_lengths: Optional[torch.Tensor] = None,
        **kwargs,
    ) -> Tuple[torch.Tensor, Dict[str, torch.Tensor], torch.Tensor]:
        """Calculate outputs and return the loss tensor.

        Args:
            audio (torch.Tensor): Input audio tensor (B, T).
            audio_lengths (torch.Tensor): Length of audio tensor (B,).
            metrics (torch.Tensor): Metrics tensor Dict[str, tensor (B,)].
            ref_audio (torch.Tensor): Reference audio tensor (B, T).
            ref_audio_lengths (torch.Tensor): Length of reference audio tensor (B,).
            ref_text (torch.Tensor): Reference text tensor (B, U).
            ref_text_lengths (torch.Tensor): Length of reference text tensor (B,).

        Returns:
            Tuple[torch.Tensor, Dict[str, torch.Tensor], torch.Tensor]:
                loss (torch.Tensor): Loss tensor.
                stats (Dict[str, torch.Tensor]): Statistics to be monitored.
                weight (torch.Tensor): Weight tensor.

        """
        batch_size = audio.shape[0]

        # 1. Prepare metrics
        final_metrics = []
        for i in range(self.metric_size):
            if self.id2metric[i] not in metrics:
                final_metrics.append(
                    torch.zeros(batch_size, dtype=audio.dtype).to(audio.device)
                    + self.metric_pad_value
                )
            else:
                final_metrics.append(metrics[self.id2metric[i]].to(audio.device))
        if not self.multi_branch:
            final_metrics = torch.stack(final_metrics, dim=-1)
        
        # 2. Encode audio
        audio_enc, audio_enc_lengths = self.encode(
            audio,
            audio_lengths,
            ref_audio,
            ref_audio_lengths,
            ref_text,
            ref_text_lengths,
        )

        # 3. Multi-branch pooling and projectors
        loss = 0.0
        stats = {}
        audio_enc_mask = make_pad_mask(audio_enc_lengths).to(audio_enc.device)
        if self.multi_branch:
            for i in range(self.metric_size):
                pooling_output = self.pooling[i](audio_enc, mask=audio_enc_mask)
                with autocast(False):
                    # skip numeric stability with float16
                    pred_metric = self.projector[i](pooling_output)
                metric_loss = 0.0
                # NOTE(jiatong): we use > instead of != to handle the case
                # where the metric_pad_value is not 0
                final_metric_mask = final_metrics[i] > self.metric_pad_value + 1e-6
                if self.use_mse:
                    metric_mse_loss = masked_mse_loss(
                        pred_metric, final_metrics[i], final_metric_mask
                    )
                    metric_loss += metric_mse_loss
                    stats[self.id2metric[i] + "_mse"] = metric_mse_loss.detach()
                if self.use_l1:
                    metric_l1_loss = masked_l1_loss(
                        pred_metric, final_metrics[i], final_metric_mask
                    )
                    metric_loss += metric_l1_loss
                    stats[self.id2metric[i] + "_l1"] = metric_l1_loss.detach()
                metric_loss *= self.loss_weights[i]
                stats[self.id2metric[i] + "_overall"] = metric_loss.detach()
                loss += metric_loss
            stats["loss"] = loss.detach()
        else:
            pooling_output = self.pooling(audio_enc, mask=audio_enc_mask)
            with autocast(False):
                # skip numeric stability with float16
                pred_metric = self.projector(pooling_output)
            final_metric_mask = final_metrics > self.metric_pad_value + 1e-6
            if self.use_mse:
                metric_mse_loss = masked_mse_loss(
                    pred_metric, final_metrics, final_metric_mask
                )
                loss += metric_mse_loss
                stats["mse"] = metric_mse_loss.detach()
            if self.use_l1:
                metric_l1_loss = masked_l1_loss(
                    pred_metric, final_metrics, final_metric_mask
                )
                loss += metric_l1_loss
                stats["l1"] = metric_l1_loss.detach()
            stats["loss"] = loss.detach()

        # force_gatherable: to-device and to-tensor if scalar for DataParallel
        loss, stats, weight = force_gatherable((loss, stats, batch_size), loss.device)
        return loss, stats, weight

    @typechecked
    def encode(
        self,
        audio: torch.Tensor,
        audio_lengths: torch.Tensor,
        ref_audio: Optional[torch.Tensor] = None,
        ref_audio_lengths: Optional[torch.Tensor] = None,
        ref_text: Optional[torch.Tensor] = None,
        ref_text_lengths: Optional[torch.Tensor] = None,
        **kwargs,
    ) -> Tuple[torch.Tensor, torch.Tensor]:
        batch_size = audio.shape[0]

        use_ref_audio = self.use_ref_audio and ref_audio is not None
        use_ref_text = self.use_ref_text and ref_text is not None

        if use_ref_text:
            assert (
                ref_text.shape[0] == batch_size
            ), "mismatch batch size with ref_text {}".format(ref_text.shape[0])
            ref_text[ref_text == -1] = self.ignore_id
            # for data-parallel
            ref_text = ref_text[:, : ref_text_lengths.max()]

        # 1. Feats normalization
        if self.use_normalize:
            with autocast(False):
                feats, feats_lengths = self.normalize(audio, audio_lengths)
                if use_ref_audio:
                    ref_feats, ref_feats_lengths = self.ref_normalize(
                        ref_audio, ref_audio_lengths
                    )
                if use_ref_text:
                    ref_text_embed = self.text_embedding(ref_text)

        # 2. Encode audio
        audio_enc, audio_enc_lengths, _ = self.audio_encoder(feats, feats_lengths)
        if use_ref_audio:
            ref_audio_enc, ref_audio_enc_lengths, _ = self.ref_audio_encoder(
                ref_feats, ref_feats_lengths
            )
        if use_ref_text:
            ref_text_enc, ref_text_enc_lengths, _ = self.text_encoder(
                ref_text_embed, ref_text_lengths
            )

        # 3. Cross attention
        enc_list = [audio_enc]
        if use_ref_audio:
            ref_audio_mask = (
                make_pad_mask(ref_audio_enc_lengths).to(audio_enc.device).unsqueeze(1)
            )
            ref_audio_info = self.cross_attention(
                audio_enc, ref_audio_enc, ref_audio_enc, ref_audio_mask
            )
            enc_list.append(ref_audio_info)
        if use_ref_text:
            ref_text_mask = (
                make_pad_mask(ref_text_enc_lengths).to(audio_enc.device).unsqueeze(1)
            )
            ref_text_info = self.cross_attention(
                audio_enc, ref_text_enc, ref_text_enc, ref_text_mask
            )
            enc_list.append(ref_text_info)
        audio_enc = torch.cat(enc_list, dim=-1)

        return audio_enc, audio_enc_lengths

    @typechecked
    def inference(
        self,
        audio: torch.Tensor,
        audio_lengths: torch.Tensor,
        ref_audio: Optional[torch.Tensor] = None,
        ref_audio_lengths: Optional[torch.Tensor] = None,
        ref_text: Optional[torch.Tensor] = None,
        ref_text_lengths: Optional[torch.Tensor] = None,
        **kwargs,
    ) -> Dict[str, torch.Tensor]:
        """Return predicted output as a dict.

        Args:
            audio (torch.Tensor): Input audio tensor (B, T).
            audio_lengths (torch.Tensor): Length of audio tensor (B,).

        Returns:
            Dict[str, torch.Tensor]: Predicted output.

        """
<<<<<<< HEAD


=======
        pass

>>>>>>> d27b58a5
<|MERGE_RESOLUTION|>--- conflicted
+++ resolved
@@ -1,457 +1,452 @@
-# Copyright 2024 Jiatong Shi
-#  Apache 2.0  (http://www.apache.org/licenses/LICENSE-2.0)
-
-"""UniversaBase related modules."""
-
-import logging
-from contextlib import contextmanager
-from typing import Dict, Optional, Sequence, Tuple, Union
-
-import torch
-import torch.nn.functional as F
-from packaging.version import parse as V
-from typeguard import typechecked
-
-from espnet2.asr.encoder.transformer_encoder import TransformerEncoder
-from espnet2.layers.utterance_mvn import UtteranceMVN
-from espnet2.spk.pooling.mean_pooling import MeanPooling
-from espnet2.torch_utils.device_funcs import force_gatherable
-from espnet2.torch_utils.initialize import initialize
-from espnet2.universa.abs_universa import AbsUniversa
-from espnet2.universa.base.loss import masked_l1_loss, masked_mse_loss
-from espnet.nets.pytorch_backend.nets_utils import make_pad_mask
-from espnet.nets.pytorch_backend.transformer.attention import MultiHeadedAttention
-
-if V(torch.__version__) >= V("1.6.0"):
-    from torch.cuda.amp import autocast
-else:
-    # Nothing to do if torch<1.6.0
-    @contextmanager
-    def autocast(enabled=True):
-        yield
-
-
-class UniversaBase(AbsUniversa):
-    def __init__(
-        self,
-        # Model Backbone
-        input_size: int,
-        metric2id: Dict[str, int],
-        use_ref_audio: bool = True,
-        use_ref_text: bool = True,
-        embedding_size: int = 512,
-        use_normalize: bool = True,
-        audio_encoder_type: str = "transformer",
-        audio_encoder_params: Dict[str, Union[float, int, bool, str]] = {
-            "num_blocks": 3,
-            "attention_heads": 4,
-            "linear_units": 2048,
-            "dropout_rate": 0.1,
-            "positional_dropout_rate": 0.1,
-            "attention_dropout_rate": 0.1,
-            "input_layer": "linear",
-            "normalize_before": True,
-            "concat_after": False,
-            "positionwise_layer_type": "linear",
-            "positionwise_conv_kernel_size": 1,
-            "layer_drop_rate": 0.0,
-            "qk_norm": False,
-            "use_flash_attn": False,
-        },
-        # Text processor
-        vocab_size: Optional[int] = None,
-        ignore_id: int = -1,
-        text_encoder_type: str = "transformer",
-        text_encoder_params: Dict[str, Union[float, int, bool, str]] = {
-            "num_blocks": 3,
-            "attention_heads": 4,
-            "linear_units": 2048,
-            "dropout_rate": 0.1,
-            "positional_dropout_rate": 0.1,
-            "attention_dropout_rate": 0.1,
-            "input_layer": "linear",
-            "normalize_before": True,
-            "concat_after": False,
-            "positionwise_layer_type": "linear",
-            "positionwise_conv_kernel_size": 1,
-            "layer_drop_rate": 0.0,
-            "qk_norm": False,
-            "use_flash_attn": False,
-        },
-        # Attention modules
-        cross_attention_type: str = "multihead",
-        cross_attention_params: Dict[str, Union[float, int]] = {
-            "n_head": 4,
-            "dropout_rate": 0.1,
-        },
-        # MultiTask predictors
-        pooling_type: str = "mean",
-        pooling_params: Dict[str, Union[float, int, bool, str]] = {},
-        projector_type: str = "linear",
-        projector_params: Dict[str, Union[float, int, bool, str]] = {},
-        multi_branch: bool = False,
-        use_mse: bool = False,
-        use_l1: bool = True,
-        metric_pad_value: float = -100,
-        loss_weights: Optional[Dict[str, float]] = None,
-        **kwargs,
-    ):
-        """Initialize UniversaBase module.
-
-        Args:
-            input_size (int): Input dimension.
-            metric2id (Dict[str, int]): Metric to ID mapping.
-            vocab_size (Optional[int]): Number of vocabulary.
-            ignore_id (int): Ignore ID.
-            use_ref_audio (bool): Whether to use reference audio.
-            use_ref_text (bool): Whether to use reference text.
-            embedding_size (int): Embedding size.
-            use_normalize (bool): Whether to normalize input features.
-            audio_encoder_type (str): Audio encoder type.
-            audio_encoder_params (Dict[str, Sequence]): Audio encoder parameters.
-            text_encoder_type (str): Text encoder type.
-            text_encoder_params (Dict[str, Sequence]): Text encoder parameters.
-            cross_attention_type (str): Cross attention type.
-            cross_attention_params (Dict[str, Sequence]): Cross attention parameters.
-            pooling_type (str): Pooling type.
-            pooling_params (Dict[str, Sequence]): Pooling parameters.
-            projector_type (str): Projector type.
-            projector_params (Dict[str, Sequence]): Projector parameters.
-            multi_branch (bool): Whether to use multi-branch pooling and projectors.
-            use_mse (bool): Whether to use MSE loss.
-            use_l1 (bool): Whether to use L1 loss.
-            metric_pad_value (float): Metric padding value.
-            loss_weights (Optional[Dict[str, float]]): Loss weights.
-
-        """
-        super().__init__()
-
-        # Initialize parameters
-        self.input_size = input_size
-        self.metric_size = len(metric2id)
-        self.metric2id = metric2id
-        self.id2metric = {v: k for k, v in metric2id.items()}
-        self.vocab_size = vocab_size
-        self.ignore_id = ignore_id
-        self.use_ref_audio = use_ref_audio
-        self.use_ref_text = use_ref_text
-        self.embedding_size = embedding_size
-        pooling_dim = embedding_size
-        self.use_normalize = use_normalize
-        self.use_mse = use_mse
-        self.use_l1 = use_l1
-        assert (
-            self.use_mse or self.use_l1
-        ), "At least one loss function should be enabled"
-        self.metric_pad_value = metric_pad_value
-
-        # setup loss weights
-        if loss_weights is None:
-            loss_weights = {}
-            for i in range(self.metric_size):
-                loss_weights[i] = 1.0
-        self.loss_weights = loss_weights
-        assert len(self.loss_weights) == self.metric_size, "mismatch loss weights size"
-
-        # Initialize audio encoder
-        if audio_encoder_type == "transformer":
-            self.audio_encoder = TransformerEncoder(
-                input_size=input_size,
-                output_size=embedding_size,
-                **audio_encoder_params,
-            )
-        else:
-            raise ValueError(f"Not supported: {audio_encoder_type}")
-        if self.use_normalize:
-            self.normalize = UtteranceMVN(norm_means=True, norm_vars=True)
-
-        # Initialize reference audio encoder
-        if self.use_ref_audio:
-            if audio_encoder_type == "transformer":
-                self.ref_audio_encoder = TransformerEncoder(
-                    input_size=input_size,
-                    output_size=embedding_size,
-                    **audio_encoder_params,
-                )
-            else:
-                raise ValueError(f"Not supported: {audio_encoder_type}")
-            pooling_dim += embedding_size
-            if self.use_normalize:
-                self.ref_normalize = UtteranceMVN(norm_means=True, norm_vars=True)
-
-        # Initialize text encoder
-        if self.use_ref_text:
-            self.text_embedding = torch.nn.Embedding(
-                vocab_size,
-                embedding_size,
-            )
-            if text_encoder_type == "transformer":
-                self.text_encoder = TransformerEncoder(
-                    input_size=embedding_size,
-                    output_size=embedding_size,
-                    **text_encoder_params,
-                )
-            else:
-                raise ValueError(f"Not supported: {text_encoder_type}")
-            pooling_dim += embedding_size
-
-        # Initialize cross attention
-        if cross_attention_type == "multihead":
-            self.cross_attention = MultiHeadedAttention(
-                n_feat=embedding_size,
-                **cross_attention_params,
-            )
-        else:
-            raise ValueError(f"Not supported: {cross_attention_type}")
-
-        self.multi_branch = multi_branch
-
-        if self.multi_branch:
-            self.pooling = torch.nn.ModuleList()
-            self.projector = torch.nn.ModuleList()
-            for i in range(self.metric_size):
-                # Initialize pooling
-                if pooling_type == "mean":
-                    self.pooling.append(
-                        MeanPooling(
-                            input_size=pooling_dim, use_masking=True, **pooling_params
-                        )
-                    )
-                else:
-                    raise ValueError(f"Not supported: {pooling_type}")
-
-                # Initialize projector
-                if projector_type == "linear":
-                    self.projector.append(
-                        torch.nn.Linear(
-                            pooling_dim,
-                            1,
-                            **projector_params,
-                        )
-                    )
-                else:
-                    raise ValueError(f"Not supported: {projector_type}")
-        else:
-            # Initialize pooling
-            if pooling_type == "mean":
-                self.pooling = MeanPooling(
-                    input_size=pooling_dim, use_masking=True, **pooling_params
-                )
-            else:
-                raise ValueError(f"Not supported: {pooling_type}")
-
-            # Initialize projector
-            if projector_type == "linear":
-                self.projector = torch.nn.Linear(
-                    pooling_dim,
-                    self.metric_size,
-                    **projector_params,
-                )
-            else:
-                raise ValueError(f"Not supported: {projector_type}")
-
-    @typechecked
-    def forward(
-        self,
-        audio: torch.Tensor,
-        audio_lengths: torch.Tensor,
-        metrics: Dict[str, torch.Tensor],
-        ref_audio: Optional[torch.Tensor] = None,
-        ref_audio_lengths: Optional[torch.Tensor] = None,
-        ref_text: Optional[torch.Tensor] = None,
-        ref_text_lengths: Optional[torch.Tensor] = None,
-        **kwargs,
-    ) -> Tuple[torch.Tensor, Dict[str, torch.Tensor], torch.Tensor]:
-        """Calculate outputs and return the loss tensor.
-
-        Args:
-            audio (torch.Tensor): Input audio tensor (B, T).
-            audio_lengths (torch.Tensor): Length of audio tensor (B,).
-            metrics (torch.Tensor): Metrics tensor Dict[str, tensor (B,)].
-            ref_audio (torch.Tensor): Reference audio tensor (B, T).
-            ref_audio_lengths (torch.Tensor): Length of reference audio tensor (B,).
-            ref_text (torch.Tensor): Reference text tensor (B, U).
-            ref_text_lengths (torch.Tensor): Length of reference text tensor (B,).
-
-        Returns:
-            Tuple[torch.Tensor, Dict[str, torch.Tensor], torch.Tensor]:
-                loss (torch.Tensor): Loss tensor.
-                stats (Dict[str, torch.Tensor]): Statistics to be monitored.
-                weight (torch.Tensor): Weight tensor.
-
-        """
-        batch_size = audio.shape[0]
-
-        # 1. Prepare metrics
-        final_metrics = []
-        for i in range(self.metric_size):
-            if self.id2metric[i] not in metrics:
-                final_metrics.append(
-                    torch.zeros(batch_size, dtype=audio.dtype).to(audio.device)
-                    + self.metric_pad_value
-                )
-            else:
-                final_metrics.append(metrics[self.id2metric[i]].to(audio.device))
-        if not self.multi_branch:
-            final_metrics = torch.stack(final_metrics, dim=-1)
-        
-        # 2. Encode audio
-        audio_enc, audio_enc_lengths = self.encode(
-            audio,
-            audio_lengths,
-            ref_audio,
-            ref_audio_lengths,
-            ref_text,
-            ref_text_lengths,
-        )
-
-        # 3. Multi-branch pooling and projectors
-        loss = 0.0
-        stats = {}
-        audio_enc_mask = make_pad_mask(audio_enc_lengths).to(audio_enc.device)
-        if self.multi_branch:
-            for i in range(self.metric_size):
-                pooling_output = self.pooling[i](audio_enc, mask=audio_enc_mask)
-                with autocast(False):
-                    # skip numeric stability with float16
-                    pred_metric = self.projector[i](pooling_output)
-                metric_loss = 0.0
-                # NOTE(jiatong): we use > instead of != to handle the case
-                # where the metric_pad_value is not 0
-                final_metric_mask = final_metrics[i] > self.metric_pad_value + 1e-6
-                if self.use_mse:
-                    metric_mse_loss = masked_mse_loss(
-                        pred_metric, final_metrics[i], final_metric_mask
-                    )
-                    metric_loss += metric_mse_loss
-                    stats[self.id2metric[i] + "_mse"] = metric_mse_loss.detach()
-                if self.use_l1:
-                    metric_l1_loss = masked_l1_loss(
-                        pred_metric, final_metrics[i], final_metric_mask
-                    )
-                    metric_loss += metric_l1_loss
-                    stats[self.id2metric[i] + "_l1"] = metric_l1_loss.detach()
-                metric_loss *= self.loss_weights[i]
-                stats[self.id2metric[i] + "_overall"] = metric_loss.detach()
-                loss += metric_loss
-            stats["loss"] = loss.detach()
-        else:
-            pooling_output = self.pooling(audio_enc, mask=audio_enc_mask)
-            with autocast(False):
-                # skip numeric stability with float16
-                pred_metric = self.projector(pooling_output)
-            final_metric_mask = final_metrics > self.metric_pad_value + 1e-6
-            if self.use_mse:
-                metric_mse_loss = masked_mse_loss(
-                    pred_metric, final_metrics, final_metric_mask
-                )
-                loss += metric_mse_loss
-                stats["mse"] = metric_mse_loss.detach()
-            if self.use_l1:
-                metric_l1_loss = masked_l1_loss(
-                    pred_metric, final_metrics, final_metric_mask
-                )
-                loss += metric_l1_loss
-                stats["l1"] = metric_l1_loss.detach()
-            stats["loss"] = loss.detach()
-
-        # force_gatherable: to-device and to-tensor if scalar for DataParallel
-        loss, stats, weight = force_gatherable((loss, stats, batch_size), loss.device)
-        return loss, stats, weight
-
-    @typechecked
-    def encode(
-        self,
-        audio: torch.Tensor,
-        audio_lengths: torch.Tensor,
-        ref_audio: Optional[torch.Tensor] = None,
-        ref_audio_lengths: Optional[torch.Tensor] = None,
-        ref_text: Optional[torch.Tensor] = None,
-        ref_text_lengths: Optional[torch.Tensor] = None,
-        **kwargs,
-    ) -> Tuple[torch.Tensor, torch.Tensor]:
-        batch_size = audio.shape[0]
-
-        use_ref_audio = self.use_ref_audio and ref_audio is not None
-        use_ref_text = self.use_ref_text and ref_text is not None
-
-        if use_ref_text:
-            assert (
-                ref_text.shape[0] == batch_size
-            ), "mismatch batch size with ref_text {}".format(ref_text.shape[0])
-            ref_text[ref_text == -1] = self.ignore_id
-            # for data-parallel
-            ref_text = ref_text[:, : ref_text_lengths.max()]
-
-        # 1. Feats normalization
-        if self.use_normalize:
-            with autocast(False):
-                feats, feats_lengths = self.normalize(audio, audio_lengths)
-                if use_ref_audio:
-                    ref_feats, ref_feats_lengths = self.ref_normalize(
-                        ref_audio, ref_audio_lengths
-                    )
-                if use_ref_text:
-                    ref_text_embed = self.text_embedding(ref_text)
-
-        # 2. Encode audio
-        audio_enc, audio_enc_lengths, _ = self.audio_encoder(feats, feats_lengths)
-        if use_ref_audio:
-            ref_audio_enc, ref_audio_enc_lengths, _ = self.ref_audio_encoder(
-                ref_feats, ref_feats_lengths
-            )
-        if use_ref_text:
-            ref_text_enc, ref_text_enc_lengths, _ = self.text_encoder(
-                ref_text_embed, ref_text_lengths
-            )
-
-        # 3. Cross attention
-        enc_list = [audio_enc]
-        if use_ref_audio:
-            ref_audio_mask = (
-                make_pad_mask(ref_audio_enc_lengths).to(audio_enc.device).unsqueeze(1)
-            )
-            ref_audio_info = self.cross_attention(
-                audio_enc, ref_audio_enc, ref_audio_enc, ref_audio_mask
-            )
-            enc_list.append(ref_audio_info)
-        if use_ref_text:
-            ref_text_mask = (
-                make_pad_mask(ref_text_enc_lengths).to(audio_enc.device).unsqueeze(1)
-            )
-            ref_text_info = self.cross_attention(
-                audio_enc, ref_text_enc, ref_text_enc, ref_text_mask
-            )
-            enc_list.append(ref_text_info)
-        audio_enc = torch.cat(enc_list, dim=-1)
-
-        return audio_enc, audio_enc_lengths
-
-    @typechecked
-    def inference(
-        self,
-        audio: torch.Tensor,
-        audio_lengths: torch.Tensor,
-        ref_audio: Optional[torch.Tensor] = None,
-        ref_audio_lengths: Optional[torch.Tensor] = None,
-        ref_text: Optional[torch.Tensor] = None,
-        ref_text_lengths: Optional[torch.Tensor] = None,
-        **kwargs,
-    ) -> Dict[str, torch.Tensor]:
-        """Return predicted output as a dict.
-
-        Args:
-            audio (torch.Tensor): Input audio tensor (B, T).
-            audio_lengths (torch.Tensor): Length of audio tensor (B,).
-
-        Returns:
-            Dict[str, torch.Tensor]: Predicted output.
-
-        """
-<<<<<<< HEAD
-
-
-=======
-        pass
-
->>>>>>> d27b58a5
+# Copyright 2024 Jiatong Shi
+#  Apache 2.0  (http://www.apache.org/licenses/LICENSE-2.0)
+
+"""UniversaBase related modules."""
+
+import logging
+from contextlib import contextmanager
+from typing import Dict, Optional, Sequence, Tuple, Union
+
+import torch
+import torch.nn.functional as F
+from packaging.version import parse as V
+from typeguard import typechecked
+
+from espnet2.asr.encoder.transformer_encoder import TransformerEncoder
+from espnet2.layers.utterance_mvn import UtteranceMVN
+from espnet2.spk.pooling.mean_pooling import MeanPooling
+from espnet2.torch_utils.device_funcs import force_gatherable
+from espnet2.torch_utils.initialize import initialize
+from espnet2.universa.abs_universa import AbsUniversa
+from espnet2.universa.base.loss import masked_l1_loss, masked_mse_loss
+from espnet.nets.pytorch_backend.nets_utils import make_pad_mask
+from espnet.nets.pytorch_backend.transformer.attention import MultiHeadedAttention
+
+if V(torch.__version__) >= V("1.6.0"):
+    from torch.cuda.amp import autocast
+else:
+    # Nothing to do if torch<1.6.0
+    @contextmanager
+    def autocast(enabled=True):
+        yield
+
+
+class UniversaBase(AbsUniversa):
+    def __init__(
+        self,
+        # Model Backbone
+        input_size: int,
+        metric2id: Dict[str, int],
+        use_ref_audio: bool = True,
+        use_ref_text: bool = True,
+        embedding_size: int = 512,
+        use_normalize: bool = True,
+        audio_encoder_type: str = "transformer",
+        audio_encoder_params: Dict[str, Union[float, int, bool, str]] = {
+            "num_blocks": 3,
+            "attention_heads": 4,
+            "linear_units": 2048,
+            "dropout_rate": 0.1,
+            "positional_dropout_rate": 0.1,
+            "attention_dropout_rate": 0.1,
+            "input_layer": "linear",
+            "normalize_before": True,
+            "concat_after": False,
+            "positionwise_layer_type": "linear",
+            "positionwise_conv_kernel_size": 1,
+            "layer_drop_rate": 0.0,
+            "qk_norm": False,
+            "use_flash_attn": False,
+        },
+        # Text processor
+        vocab_size: Optional[int] = None,
+        ignore_id: int = -1,
+        text_encoder_type: str = "transformer",
+        text_encoder_params: Dict[str, Union[float, int, bool, str]] = {
+            "num_blocks": 3,
+            "attention_heads": 4,
+            "linear_units": 2048,
+            "dropout_rate": 0.1,
+            "positional_dropout_rate": 0.1,
+            "attention_dropout_rate": 0.1,
+            "input_layer": "linear",
+            "normalize_before": True,
+            "concat_after": False,
+            "positionwise_layer_type": "linear",
+            "positionwise_conv_kernel_size": 1,
+            "layer_drop_rate": 0.0,
+            "qk_norm": False,
+            "use_flash_attn": False,
+        },
+        # Attention modules
+        cross_attention_type: str = "multihead",
+        cross_attention_params: Dict[str, Union[float, int]] = {
+            "n_head": 4,
+            "dropout_rate": 0.1,
+        },
+        # MultiTask predictors
+        pooling_type: str = "mean",
+        pooling_params: Dict[str, Union[float, int, bool, str]] = {},
+        projector_type: str = "linear",
+        projector_params: Dict[str, Union[float, int, bool, str]] = {},
+        multi_branch: bool = False,
+        use_mse: bool = False,
+        use_l1: bool = True,
+        metric_pad_value: float = -100,
+        loss_weights: Optional[Dict[str, float]] = None,
+        **kwargs,
+    ):
+        """Initialize UniversaBase module.
+
+        Args:
+            input_size (int): Input dimension.
+            metric2id (Dict[str, int]): Metric to ID mapping.
+            vocab_size (Optional[int]): Number of vocabulary.
+            ignore_id (int): Ignore ID.
+            use_ref_audio (bool): Whether to use reference audio.
+            use_ref_text (bool): Whether to use reference text.
+            embedding_size (int): Embedding size.
+            use_normalize (bool): Whether to normalize input features.
+            audio_encoder_type (str): Audio encoder type.
+            audio_encoder_params (Dict[str, Sequence]): Audio encoder parameters.
+            text_encoder_type (str): Text encoder type.
+            text_encoder_params (Dict[str, Sequence]): Text encoder parameters.
+            cross_attention_type (str): Cross attention type.
+            cross_attention_params (Dict[str, Sequence]): Cross attention parameters.
+            pooling_type (str): Pooling type.
+            pooling_params (Dict[str, Sequence]): Pooling parameters.
+            projector_type (str): Projector type.
+            projector_params (Dict[str, Sequence]): Projector parameters.
+            multi_branch (bool): Whether to use multi-branch pooling and projectors.
+            use_mse (bool): Whether to use MSE loss.
+            use_l1 (bool): Whether to use L1 loss.
+            metric_pad_value (float): Metric padding value.
+            loss_weights (Optional[Dict[str, float]]): Loss weights.
+
+        """
+        super().__init__()
+
+        # Initialize parameters
+        self.input_size = input_size
+        self.metric_size = len(metric2id)
+        self.metric2id = metric2id
+        self.id2metric = {v: k for k, v in metric2id.items()}
+        self.vocab_size = vocab_size
+        self.ignore_id = ignore_id
+        self.use_ref_audio = use_ref_audio
+        self.use_ref_text = use_ref_text
+        self.embedding_size = embedding_size
+        pooling_dim = embedding_size
+        self.use_normalize = use_normalize
+        self.use_mse = use_mse
+        self.use_l1 = use_l1
+        assert (
+            self.use_mse or self.use_l1
+        ), "At least one loss function should be enabled"
+        self.metric_pad_value = metric_pad_value
+
+        # setup loss weights
+        if loss_weights is None:
+            loss_weights = {}
+            for i in range(self.metric_size):
+                loss_weights[i] = 1.0
+        self.loss_weights = loss_weights
+        assert len(self.loss_weights) == self.metric_size, "mismatch loss weights size"
+
+        # Initialize audio encoder
+        if audio_encoder_type == "transformer":
+            self.audio_encoder = TransformerEncoder(
+                input_size=input_size,
+                output_size=embedding_size,
+                **audio_encoder_params,
+            )
+        else:
+            raise ValueError(f"Not supported: {audio_encoder_type}")
+        if self.use_normalize:
+            self.normalize = UtteranceMVN(norm_means=True, norm_vars=True)
+
+        # Initialize reference audio encoder
+        if self.use_ref_audio:
+            if audio_encoder_type == "transformer":
+                self.ref_audio_encoder = TransformerEncoder(
+                    input_size=input_size,
+                    output_size=embedding_size,
+                    **audio_encoder_params,
+                )
+            else:
+                raise ValueError(f"Not supported: {audio_encoder_type}")
+            pooling_dim += embedding_size
+            if self.use_normalize:
+                self.ref_normalize = UtteranceMVN(norm_means=True, norm_vars=True)
+
+        # Initialize text encoder
+        if self.use_ref_text:
+            self.text_embedding = torch.nn.Embedding(
+                vocab_size,
+                embedding_size,
+            )
+            if text_encoder_type == "transformer":
+                self.text_encoder = TransformerEncoder(
+                    input_size=embedding_size,
+                    output_size=embedding_size,
+                    **text_encoder_params,
+                )
+            else:
+                raise ValueError(f"Not supported: {text_encoder_type}")
+            pooling_dim += embedding_size
+
+        # Initialize cross attention
+        if cross_attention_type == "multihead":
+            self.cross_attention = MultiHeadedAttention(
+                n_feat=embedding_size,
+                **cross_attention_params,
+            )
+        else:
+            raise ValueError(f"Not supported: {cross_attention_type}")
+
+        self.multi_branch = multi_branch
+
+        if self.multi_branch:
+            self.pooling = torch.nn.ModuleList()
+            self.projector = torch.nn.ModuleList()
+            for i in range(self.metric_size):
+                # Initialize pooling
+                if pooling_type == "mean":
+                    self.pooling.append(
+                        MeanPooling(
+                            input_size=pooling_dim, use_masking=True, **pooling_params
+                        )
+                    )
+                else:
+                    raise ValueError(f"Not supported: {pooling_type}")
+
+                # Initialize projector
+                if projector_type == "linear":
+                    self.projector.append(
+                        torch.nn.Linear(
+                            pooling_dim,
+                            1,
+                            **projector_params,
+                        )
+                    )
+                else:
+                    raise ValueError(f"Not supported: {projector_type}")
+        else:
+            # Initialize pooling
+            if pooling_type == "mean":
+                self.pooling = MeanPooling(
+                    input_size=pooling_dim, use_masking=True, **pooling_params
+                )
+            else:
+                raise ValueError(f"Not supported: {pooling_type}")
+
+            # Initialize projector
+            if projector_type == "linear":
+                self.projector = torch.nn.Linear(
+                    pooling_dim,
+                    self.metric_size,
+                    **projector_params,
+                )
+            else:
+                raise ValueError(f"Not supported: {projector_type}")
+
+    @typechecked
+    def forward(
+        self,
+        audio: torch.Tensor,
+        audio_lengths: torch.Tensor,
+        metrics: Dict[str, torch.Tensor],
+        ref_audio: Optional[torch.Tensor] = None,
+        ref_audio_lengths: Optional[torch.Tensor] = None,
+        ref_text: Optional[torch.Tensor] = None,
+        ref_text_lengths: Optional[torch.Tensor] = None,
+        **kwargs,
+    ) -> Tuple[torch.Tensor, Dict[str, torch.Tensor], torch.Tensor]:
+        """Calculate outputs and return the loss tensor.
+
+        Args:
+            audio (torch.Tensor): Input audio tensor (B, T).
+            audio_lengths (torch.Tensor): Length of audio tensor (B,).
+            metrics (torch.Tensor): Metrics tensor Dict[str, tensor (B,)].
+            ref_audio (torch.Tensor): Reference audio tensor (B, T).
+            ref_audio_lengths (torch.Tensor): Length of reference audio tensor (B,).
+            ref_text (torch.Tensor): Reference text tensor (B, U).
+            ref_text_lengths (torch.Tensor): Length of reference text tensor (B,).
+
+        Returns:
+            Tuple[torch.Tensor, Dict[str, torch.Tensor], torch.Tensor]:
+                loss (torch.Tensor): Loss tensor.
+                stats (Dict[str, torch.Tensor]): Statistics to be monitored.
+                weight (torch.Tensor): Weight tensor.
+
+        """
+        batch_size = audio.shape[0]
+
+        # 1. Prepare metrics
+        final_metrics = []
+        for i in range(self.metric_size):
+            if self.id2metric[i] not in metrics:
+                final_metrics.append(
+                    torch.zeros(batch_size, dtype=audio.dtype).to(audio.device)
+                    + self.metric_pad_value
+                )
+            else:
+                final_metrics.append(metrics[self.id2metric[i]].to(audio.device))
+        if not self.multi_branch:
+            final_metrics = torch.stack(final_metrics, dim=-1)
+        
+        # 2. Encode audio
+        audio_enc, audio_enc_lengths = self.encode(
+            audio,
+            audio_lengths,
+            ref_audio,
+            ref_audio_lengths,
+            ref_text,
+            ref_text_lengths,
+        )
+
+        # 3. Multi-branch pooling and projectors
+        loss = 0.0
+        stats = {}
+        audio_enc_mask = make_pad_mask(audio_enc_lengths).to(audio_enc.device)
+        if self.multi_branch:
+            for i in range(self.metric_size):
+                pooling_output = self.pooling[i](audio_enc, mask=audio_enc_mask)
+                with autocast(False):
+                    # skip numeric stability with float16
+                    pred_metric = self.projector[i](pooling_output)
+                metric_loss = 0.0
+                # NOTE(jiatong): we use > instead of != to handle the case
+                # where the metric_pad_value is not 0
+                final_metric_mask = final_metrics[i] > self.metric_pad_value + 1e-6
+                if self.use_mse:
+                    metric_mse_loss = masked_mse_loss(
+                        pred_metric, final_metrics[i], final_metric_mask
+                    )
+                    metric_loss += metric_mse_loss
+                    stats[self.id2metric[i] + "_mse"] = metric_mse_loss.detach()
+                if self.use_l1:
+                    metric_l1_loss = masked_l1_loss(
+                        pred_metric, final_metrics[i], final_metric_mask
+                    )
+                    metric_loss += metric_l1_loss
+                    stats[self.id2metric[i] + "_l1"] = metric_l1_loss.detach()
+                metric_loss *= self.loss_weights[i]
+                stats[self.id2metric[i] + "_overall"] = metric_loss.detach()
+                loss += metric_loss
+            stats["loss"] = loss.detach()
+        else:
+            pooling_output = self.pooling(audio_enc, mask=audio_enc_mask)
+            with autocast(False):
+                # skip numeric stability with float16
+                pred_metric = self.projector(pooling_output)
+            final_metric_mask = final_metrics > self.metric_pad_value + 1e-6
+            if self.use_mse:
+                metric_mse_loss = masked_mse_loss(
+                    pred_metric, final_metrics, final_metric_mask
+                )
+                loss += metric_mse_loss
+                stats["mse"] = metric_mse_loss.detach()
+            if self.use_l1:
+                metric_l1_loss = masked_l1_loss(
+                    pred_metric, final_metrics, final_metric_mask
+                )
+                loss += metric_l1_loss
+                stats["l1"] = metric_l1_loss.detach()
+            stats["loss"] = loss.detach()
+
+        # force_gatherable: to-device and to-tensor if scalar for DataParallel
+        loss, stats, weight = force_gatherable((loss, stats, batch_size), loss.device)
+        return loss, stats, weight
+
+    @typechecked
+    def encode(
+        self,
+        audio: torch.Tensor,
+        audio_lengths: torch.Tensor,
+        ref_audio: Optional[torch.Tensor] = None,
+        ref_audio_lengths: Optional[torch.Tensor] = None,
+        ref_text: Optional[torch.Tensor] = None,
+        ref_text_lengths: Optional[torch.Tensor] = None,
+        **kwargs,
+    ) -> Tuple[torch.Tensor, torch.Tensor]:
+        batch_size = audio.shape[0]
+
+        use_ref_audio = self.use_ref_audio and ref_audio is not None
+        use_ref_text = self.use_ref_text and ref_text is not None
+
+        if use_ref_text:
+            assert (
+                ref_text.shape[0] == batch_size
+            ), "mismatch batch size with ref_text {}".format(ref_text.shape[0])
+            ref_text[ref_text == -1] = self.ignore_id
+            # for data-parallel
+            ref_text = ref_text[:, : ref_text_lengths.max()]
+
+        # 1. Feats normalization
+        if self.use_normalize:
+            with autocast(False):
+                feats, feats_lengths = self.normalize(audio, audio_lengths)
+                if use_ref_audio:
+                    ref_feats, ref_feats_lengths = self.ref_normalize(
+                        ref_audio, ref_audio_lengths
+                    )
+                if use_ref_text:
+                    ref_text_embed = self.text_embedding(ref_text)
+
+        # 2. Encode audio
+        audio_enc, audio_enc_lengths, _ = self.audio_encoder(feats, feats_lengths)
+        if use_ref_audio:
+            ref_audio_enc, ref_audio_enc_lengths, _ = self.ref_audio_encoder(
+                ref_feats, ref_feats_lengths
+            )
+        if use_ref_text:
+            ref_text_enc, ref_text_enc_lengths, _ = self.text_encoder(
+                ref_text_embed, ref_text_lengths
+            )
+
+        # 3. Cross attention
+        enc_list = [audio_enc]
+        if use_ref_audio:
+            ref_audio_mask = (
+                make_pad_mask(ref_audio_enc_lengths).to(audio_enc.device).unsqueeze(1)
+            )
+            ref_audio_info = self.cross_attention(
+                audio_enc, ref_audio_enc, ref_audio_enc, ref_audio_mask
+            )
+            enc_list.append(ref_audio_info)
+        if use_ref_text:
+            ref_text_mask = (
+                make_pad_mask(ref_text_enc_lengths).to(audio_enc.device).unsqueeze(1)
+            )
+            ref_text_info = self.cross_attention(
+                audio_enc, ref_text_enc, ref_text_enc, ref_text_mask
+            )
+            enc_list.append(ref_text_info)
+        audio_enc = torch.cat(enc_list, dim=-1)
+
+        return audio_enc, audio_enc_lengths
+
+    @typechecked
+    def inference(
+        self,
+        audio: torch.Tensor,
+        audio_lengths: torch.Tensor,
+        ref_audio: Optional[torch.Tensor] = None,
+        ref_audio_lengths: Optional[torch.Tensor] = None,
+        ref_text: Optional[torch.Tensor] = None,
+        ref_text_lengths: Optional[torch.Tensor] = None,
+        **kwargs,
+    ) -> Dict[str, torch.Tensor]:
+        """Return predicted output as a dict.
+
+        Args:
+            audio (torch.Tensor): Input audio tensor (B, T).
+            audio_lengths (torch.Tensor): Length of audio tensor (B,).
+
+        Returns:
+            Dict[str, torch.Tensor]: Predicted output.
+
+        """
+
+        pass