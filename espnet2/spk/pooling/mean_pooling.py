import torch

from espnet2.spk.pooling.abs_pooling import AbsPooling


class MeanPooling(AbsPooling):
    """Average frame-level features to a single utterance-level feature.

    args:
        input_size: dimensionality of the input frame-level embeddings.
            Determined by encoder hyperparameter.
        use_masking: whether to use masking for pooling.
        **kwargs: additional keyword arguments (currently unused but accepted
            for compatibility)
    """

<<<<<<< HEAD
    def __init__(self, input_size: int = 1536, use_masking: bool = False):
=======
    def __init__(self, input_size: int = 1536, use_masking: bool = False, **kwargs):
>>>>>>> 4d3c0e41
        super().__init__()
        self._output_size = input_size
        self.use_masking = use_masking

    def output_size(self):
        return self._output_size

<<<<<<< HEAD
    def forward(self, x, task_tokens: torch.Tensor = None, mask: torch.Tensor = None):
=======
    def forward(
        self, x, task_tokens: torch.Tensor = None, mask: torch.Tensor = None, **kwargs
    ):
>>>>>>> 4d3c0e41
        """Forward.

        Args:
            x (torch.Tensor): Input tensor (#batch, size, time).
            task_tokens (torch.Tensor): Task tokens (#batch, size).
            mask (torch.Tensor): Mask tensor (#batch, time).
<<<<<<< HEAD
=======
            **kwargs: additional keyword arguments (currently unused)
>>>>>>> 4d3c0e41
        """
        if task_tokens is not None:
            raise ValueError("MeanPooling is not adequate for task_tokens")
        if self.use_masking and mask is not None:
            x = x.masked_fill(mask.unsqueeze(1), 0)
            x = torch.sum(x, dim=-1)
            x = x / (torch.sum(~mask, dim=-1, keepdim=True) + 1e-6)
        else:
            x = torch.mean(x, dim=-1)

        return x<|MERGE_RESOLUTION|>--- conflicted
+++ resolved
@@ -14,11 +14,7 @@
             for compatibility)
     """
 
-<<<<<<< HEAD
-    def __init__(self, input_size: int = 1536, use_masking: bool = False):
-=======
     def __init__(self, input_size: int = 1536, use_masking: bool = False, **kwargs):
->>>>>>> 4d3c0e41
         super().__init__()
         self._output_size = input_size
         self.use_masking = use_masking
@@ -26,23 +22,16 @@
     def output_size(self):
         return self._output_size
 
-<<<<<<< HEAD
-    def forward(self, x, task_tokens: torch.Tensor = None, mask: torch.Tensor = None):
-=======
     def forward(
         self, x, task_tokens: torch.Tensor = None, mask: torch.Tensor = None, **kwargs
     ):
->>>>>>> 4d3c0e41
         """Forward.
 
         Args:
             x (torch.Tensor): Input tensor (#batch, size, time).
             task_tokens (torch.Tensor): Task tokens (#batch, size).
             mask (torch.Tensor): Mask tensor (#batch, time).
-<<<<<<< HEAD
-=======
             **kwargs: additional keyword arguments (currently unused)
->>>>>>> 4d3c0e41
         """
         if task_tokens is not None:
             raise ValueError("MeanPooling is not adequate for task_tokens")
